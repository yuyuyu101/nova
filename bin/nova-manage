--- conflicted
+++ resolved
@@ -761,16 +761,10 @@
 
     def list(self):
         """List all created networks"""
-<<<<<<< HEAD
         print "%-5s\t%-18s\t%-15s\t%-15s\t%-15s\t%-15s\t%-15s\t%-15s" % (
                                                   _('id'),
-                                                  _('network'),
-                                                  _('netmask'),
-=======
-        print "%-18s\t%-15s\t%-15s\t%-15s\t%-15s\t%-15s\t%-15s" % (
                                                   _('IPv4'),
                                                   _('IPv6'),
->>>>>>> ec57e2a2
                                                   _('start address'),
                                                   _('DNS1'),
                                                   _('DNS2'),
