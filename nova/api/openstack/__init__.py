# vim: tabstop=4 shiftwidth=4 softtabstop=4

# Copyright 2010 United States Government as represented by the
# Administrator of the National Aeronautics and Space Administration.
# All Rights Reserved.
#
#    Licensed under the Apache License, Version 2.0 (the "License"); you may
#    not use this file except in compliance with the License. You may obtain
#    a copy of the License at
#
#         http://www.apache.org/licenses/LICENSE-2.0
#
#    Unless required by applicable law or agreed to in writing, software
#    distributed under the License is distributed on an "AS IS" BASIS, WITHOUT
#    WARRANTIES OR CONDITIONS OF ANY KIND, either express or implied. See the
#    License for the specific language governing permissions and limitations
#    under the License.

"""
WSGI middleware for OpenStack API controllers.
"""

import routes
import webob.dec
import webob.exc

from nova import flags
from nova import log as logging
from nova import wsgi as base_wsgi
from nova.api.openstack import accounts
from nova.api.openstack import faults
from nova.api.openstack import backup_schedules
from nova.api.openstack import consoles
from nova.api.openstack import flavors
from nova.api.openstack import images
from nova.api.openstack import image_metadata
from nova.api.openstack import ips
from nova.api.openstack import limits
from nova.api.openstack import servers
from nova.api.openstack import server_metadata
from nova.api.openstack import shared_ip_groups
from nova.api.openstack import users
from nova.api.openstack import versions
from nova.api.openstack import wsgi
from nova.api.openstack import zones


LOG = logging.getLogger('nova.api.openstack')
FLAGS = flags.FLAGS
flags.DEFINE_bool('allow_admin_api',
    False,
    'When True, this API service will accept admin operations.')
flags.DEFINE_bool('allow_instance_snapshots',
    True,
    'When True, this API service will permit instance snapshot operations.')


class FaultWrapper(base_wsgi.Middleware):
    """Calls down the middleware stack, making exceptions into faults."""

    @webob.dec.wsgify(RequestClass=wsgi.Request)
    def __call__(self, req):
        try:
            return req.get_response(self.application)
        except Exception as ex:
            LOG.exception(_("Caught error: %s"), unicode(ex))
            exc = webob.exc.HTTPInternalServerError(explanation=unicode(ex))
            return faults.Fault(exc)


class APIRouter(base_wsgi.Router):
    """
    Routes requests on the OpenStack API to the appropriate controller
    and method.
    """

    @classmethod
    def factory(cls, global_config, **local_config):
        """Simple paste factory, :class:`nova.wsgi.Router` doesn't have one"""
        return cls()

    def __init__(self, ext_mgr=None):
        self.server_members = {}
        mapper = routes.Mapper()
        self._setup_routes(mapper)
        super(APIRouter, self).__init__(mapper)

    def _setup_routes(self, mapper):
        raise NotImplementedError(_("You must implement _setup_routes."))

    def _setup_base_routes(self, mapper, version):
        """Routes common to all versions."""

        server_members = self.server_members
        server_members['action'] = 'POST'
        if FLAGS.allow_admin_api:
            LOG.debug(_("Including admin operations in API."))

            server_members['pause'] = 'POST'
            server_members['unpause'] = 'POST'
            server_members['diagnostics'] = 'GET'
            server_members['actions'] = 'GET'
            server_members['suspend'] = 'POST'
            server_members['resume'] = 'POST'
            server_members['rescue'] = 'POST'
            server_members['migrate'] = 'POST'
            server_members['unrescue'] = 'POST'
            server_members['reset_network'] = 'POST'
            server_members['inject_network_info'] = 'POST'

            mapper.resource("user", "users",
                        controller=users.create_resource(),
                        collection={'detail': 'GET'})

            mapper.resource("account", "accounts",
                            controller=accounts.create_resource(),
                            collection={'detail': 'GET'})

            mapper.resource("zone", "zones",
                        controller=zones.create_resource(version),
                        collection={'detail': 'GET',
                                    'info': 'GET',
                                    'select': 'POST',
                                    'boot': 'POST'})

        mapper.connect("versions", "/",
                    controller=versions.create_resource(version),
                    action='show')

        mapper.resource("console", "consoles",
                    controller=consoles.create_resource(),
                    parent_resource=dict(member_name='server',
                    collection_name='servers'))

        mapper.resource("server", "servers",
                        controller=servers.create_resource(version),
                        collection={'detail': 'GET'},
                        member=self.server_members)

        mapper.resource("ip", "ips", controller=ips.create_resource(version),
                        parent_resource=dict(member_name='server',
                                             collection_name='servers'))

        mapper.resource("image", "images",
                        controller=images.create_resource(version),
                        collection={'detail': 'GET'})

        mapper.resource("limit", "limits",
                        controller=limits.create_resource(version))

        mapper.resource("flavor", "flavors",
                        controller=flavors.create_resource(version),
                        collection={'detail': 'GET'})

        super(APIRouter, self).__init__(mapper)


class APIRouterV10(APIRouter):
    """Define routes specific to OpenStack API V1.0."""

    def _setup_routes(self, mapper):
        self._setup_base_routes(mapper, '1.0')

        mapper.resource("shared_ip_group", "shared_ip_groups",
                        collection={'detail': 'GET'},
                        controller=shared_ip_groups.create_resource())

        mapper.resource("backup_schedule", "backup_schedule",
                        controller=backup_schedules.create_resource(),
                        parent_resource=dict(member_name='server',
                        collection_name='servers'))


class APIRouterV11(APIRouter):
    """Define routes specific to OpenStack API V1.1."""

    def _setup_routes(self, mapper):
<<<<<<< HEAD
        self._setup_base_routes(mapper, '1.1')
=======
        super(APIRouterV11, self)._setup_routes(mapper, '1.1')

>>>>>>> 4b316542
        image_metadata_controller = image_metadata.create_resource()

        mapper.resource("image_meta", "metadata",
                        controller=image_metadata_controller,
                        parent_resource=dict(member_name='image',
                        collection_name='images'))

        mapper.connect("metadata", "/images/{image_id}/metadata",
                       controller=image_metadata_controller,
                       action='update_all',
                       conditions={"method": ['PUT']})

        server_metadata_controller = server_metadata.create_resource()

        mapper.resource("server_meta", "metadata",
                        controller=server_metadata_controller,
                        parent_resource=dict(member_name='server',
                        collection_name='servers'))

        mapper.connect("metadata", "/servers/{server_id}/metadata",
                       controller=server_metadata_controller,
                       action='update_all',
                       conditions={"method": ['PUT']})<|MERGE_RESOLUTION|>--- conflicted
+++ resolved
@@ -175,12 +175,8 @@
     """Define routes specific to OpenStack API V1.1."""
 
     def _setup_routes(self, mapper):
-<<<<<<< HEAD
         self._setup_base_routes(mapper, '1.1')
-=======
-        super(APIRouterV11, self)._setup_routes(mapper, '1.1')
-
->>>>>>> 4b316542
+
         image_metadata_controller = image_metadata.create_resource()
 
         mapper.resource("image_meta", "metadata",
