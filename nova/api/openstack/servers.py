# vim: tabstop=4 shiftwidth=4 softtabstop=4

# Copyright 2010 OpenStack LLC.
# All Rights Reserved.
#
#    Licensed under the Apache License, Version 2.0 (the "License"); you may
#    not use this file except in compliance with the License. You may obtain
#    a copy of the License at
#
#         http://www.apache.org/licenses/LICENSE-2.0
#
#    Unless required by applicable law or agreed to in writing, software
#    distributed under the License is distributed on an "AS IS" BASIS, WITHOUT
#    WARRANTIES OR CONDITIONS OF ANY KIND, either express or implied. See the
#    License for the specific language governing permissions and limitations
#    under the License.

import logging
import traceback
import functools

from webob import exc

from nova import exception
from nova import wsgi
from nova.api.openstack import common
from nova.api.openstack import faults
from nova.auth import manager as auth_manager
from nova.compute import api as compute_api
from nova.compute import instance_types
from nova.compute import power_state
import nova.api.openstack


LOG = logging.getLogger('server')
LOG.setLevel(logging.DEBUG)


<<<<<<< HEAD
def checks_lock(function):
    """
    decorator used for preventing action against locked instances
    unless, of course, you happen to be admin

    """

    @functools.wraps(function)
    def decorated_function(*args, **kwargs):

        # grab args to function
        try:
            if 'req' in kwargs:
                req = kwargs['req']
            else:
                req = args[1]
            if 'id' in kwargs:
                _id = kwargs['id']
            else:
                req = args[2]
            context = req.environ['nova.context']
        except:
            logging.error(_("CheckLock: argument error: |%s|, |%s|"), args,
                                                                      kwargs)
        # if admin or unlocked call function, otherwise 404
        locked = compute_api.ComputeAPI().get_lock(context, _id)
        admin = req.environ['nova.context'].is_admin
        if(admin or not locked):
            return function(*args, **kwargs)

        return faults.Fault(exc.HTTPNotFound())

    return decorated_function


def _entity_list(entities):
    """ Coerces a list of servers into proper dictionary format """
    return dict(servers=entities)


def _entity_detail(inst):
    """ Maps everything to Rackspace-like attributes for return"""
=======
def _translate_detail_keys(inst):
    """ Coerces into dictionary format, mapping everything to Rackspace-like
    attributes for return"""
>>>>>>> 9a84a2bb
    power_mapping = {
        None: 'build',
        power_state.NOSTATE: 'build',
        power_state.RUNNING: 'active',
        power_state.BLOCKED: 'active',
        power_state.SUSPENDED: 'suspended',
        power_state.PAUSED: 'error',
        power_state.SHUTDOWN: 'active',
        power_state.SHUTOFF: 'active',
        power_state.CRASHED: 'error'}
    inst_dict = {}

    mapped_keys = dict(status='state', imageId='image_id',
        flavorId='instance_type', name='display_name', id='internal_id')

    for k, v in mapped_keys.iteritems():
        inst_dict[k] = inst[v]

    inst_dict['status'] = power_mapping[inst_dict['status']]
    inst_dict['addresses'] = dict(public=[], private=[])
    inst_dict['metadata'] = {}
    inst_dict['hostId'] = ''

    return dict(server=inst_dict)


def _translate_keys(inst):
    """ Coerces into dictionary format, excluding all model attributes
    save for id and name """
    return dict(server=dict(id=inst['internal_id'], name=inst['display_name']))


class Controller(wsgi.Controller):
    """ The Server API controller for the OpenStack API """

    _serialization_metadata = {
        'application/xml': {
            "attributes": {
                "server": ["id", "imageId", "name", "flavorId", "hostId",
                           "status", "progress"]}}}

    def __init__(self):
        self.compute_api = compute_api.ComputeAPI()
        super(Controller, self).__init__()

    def index(self, req):
        """ Returns a list of server names and ids for a given user """
        return self._items(req, entity_maker=_translate_keys)

    def detail(self, req):
        """ Returns a list of server details for a given user """
        return self._items(req, entity_maker=_translate_detail_keys)

    def _items(self, req, entity_maker):
        """Returns a list of servers for a given user.

        entity_maker - either _translate_detail_keys or _translate_keys
        """
        instance_list = self.compute_api.get_instances(
            req.environ['nova.context'])
        limited_list = common.limited(instance_list, req)
        res = [entity_maker(inst)['server'] for inst in limited_list]
        return dict(servers=res)

    @checks_lock
    def show(self, req, id):
        """ Returns server details by server id """
        try:
            instance = self.compute_api.get_instance(
                req.environ['nova.context'], int(id))
            return _translate_detail_keys(instance)
        except exception.NotFound:
            return faults.Fault(exc.HTTPNotFound())

    @checks_lock
    def delete(self, req, id):
        """ Destroys a server """
        try:
            self.compute_api.delete_instance(req.environ['nova.context'],
                int(id))
        except exception.NotFound:
            return faults.Fault(exc.HTTPNotFound())
        return exc.HTTPAccepted()

    def create(self, req):
        """ Creates a new server for a given user """
        env = self._deserialize(req.body, req)
        if not env:
            return faults.Fault(exc.HTTPUnprocessableEntity())

        key_pair = auth_manager.AuthManager.get_key_pairs(
            req.environ['nova.context'])[0]
        instances = self.compute_api.create_instances(
            req.environ['nova.context'],
            instance_types.get_by_flavor_id(env['server']['flavorId']),
            env['server']['imageId'],
            display_name=env['server']['name'],
            description=env['server']['name'],
            key_name=key_pair['name'],
            key_data=key_pair['public_key'])
        return _translate_keys(instances[0])

    @checks_lock
    def update(self, req, id):
        """ Updates the server name or password """
        inst_dict = self._deserialize(req.body, req)
        if not inst_dict:
            return faults.Fault(exc.HTTPUnprocessableEntity())

        update_dict = {}
        if 'adminPass' in inst_dict['server']:
            update_dict['admin_pass'] = inst_dict['server']['adminPass']
        if 'name' in inst_dict['server']:
            update_dict['display_name'] = inst_dict['server']['name']

        try:
            ctxt = req.environ['nova.context']
            self.compute_api.update_instance(ctxt,
                                             id,
                                             **update_dict)
        except exception.NotFound:
            return faults.Fault(exc.HTTPNotFound())
        return exc.HTTPNoContent()

    @checks_lock
    def action(self, req, id):
        """ Multi-purpose method used to reboot, rebuild, and
        resize a server """
        input_dict = self._deserialize(req.body, req)
        try:
            reboot_type = input_dict['reboot']['type']
        except Exception:
            raise faults.Fault(exc.HTTPNotImplemented())
        try:
            # TODO(gundlach): pass reboot_type, support soft reboot in
            # virt driver
            self.compute_api.reboot(req.environ['nova.context'], id)
        except:
            return faults.Fault(exc.HTTPUnprocessableEntity())
        return exc.HTTPAccepted()

    def lock(self, req, id):
        """
        lock the instance with id
        admin only operation

        """
        context = req.environ['nova.context']
        try:
            self.compute_api.lock(context, id)
        except:
            readable = traceback.format_exc()
            logging.error(_("Compute.api::lock %s"), readable)
            return faults.Fault(exc.HTTPUnprocessableEntity())
        return exc.HTTPAccepted()

    def unlock(self, req, id):
        """
        unlock the instance with id
        admin only operation

        """
        context = req.environ['nova.context']
        try:
            self.compute_api.unlock(context, id)
        except:
            readable = traceback.format_exc()
            logging.error(_("Compute.api::unlock %s"), readable)
            return faults.Fault(exc.HTTPUnprocessableEntity())
        return exc.HTTPAccepted()

    def get_lock(self, req, id):
        """
        return the boolean state of (instance with id)'s lock

        """
        context = req.environ['nova.context']
        try:
            self.compute_api.get_lock(context, id)
        except:
            readable = traceback.format_exc()
            logging.error(_("Compute.api::get_lock %s"), readable)
            return faults.Fault(exc.HTTPUnprocessableEntity())
        return exc.HTTPAccepted()

    @checks_lock
    def pause(self, req, id):
        """ Permit Admins to Pause the server. """
        ctxt = req.environ['nova.context']
        try:
            self.compute_api.pause(ctxt, id)
        except:
            readable = traceback.format_exc()
            logging.error(_("Compute.api::pause %s"), readable)
            return faults.Fault(exc.HTTPUnprocessableEntity())
        return exc.HTTPAccepted()

    @checks_lock
    def unpause(self, req, id):
        """ Permit Admins to Unpause the server. """
        ctxt = req.environ['nova.context']
        try:
            self.compute_api.unpause(ctxt, id)
        except:
            readable = traceback.format_exc()
            logging.error(_("Compute.api::unpause %s"), readable)
            return faults.Fault(exc.HTTPUnprocessableEntity())
        return exc.HTTPAccepted()

    @checks_lock
    def suspend(self, req, id):
        """permit admins to suspend the server"""
        context = req.environ['nova.context']
        try:
            self.compute_api.suspend(context, id)
        except:
            readable = traceback.format_exc()
            logging.error(_("compute.api::suspend %s"), readable)
            return faults.Fault(exc.HTTPUnprocessableEntity())
        return exc.HTTPAccepted()

    @checks_lock
    def resume(self, req, id):
        """permit admins to resume the server from suspend"""
        context = req.environ['nova.context']
        try:
            self.compute_api.resume(context, id)
        except:
            readable = traceback.format_exc()
            logging.error(_("compute.api::resume %s"), readable)
            return faults.Fault(exc.HTTPUnprocessableEntity())
        return exc.HTTPAccepted()<|MERGE_RESOLUTION|>--- conflicted
+++ resolved
@@ -36,7 +36,6 @@
 LOG.setLevel(logging.DEBUG)
 
 
-<<<<<<< HEAD
 def checks_lock(function):
     """
     decorator used for preventing action against locked instances
@@ -72,18 +71,9 @@
     return decorated_function
 
 
-def _entity_list(entities):
-    """ Coerces a list of servers into proper dictionary format """
-    return dict(servers=entities)
-
-
-def _entity_detail(inst):
-    """ Maps everything to Rackspace-like attributes for return"""
-=======
 def _translate_detail_keys(inst):
     """ Coerces into dictionary format, mapping everything to Rackspace-like
     attributes for return"""
->>>>>>> 9a84a2bb
     power_mapping = {
         None: 'build',
         power_state.NOSTATE: 'build',
