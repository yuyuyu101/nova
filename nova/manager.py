--- conflicted
+++ resolved
@@ -39,16 +39,14 @@
             db_driver = FLAGS.db_driver
         self.db = utils.import_object(db_driver)  # pylint: disable-msg=C0103
 
-<<<<<<< HEAD
     @defer.inlineCallbacks
     def periodic_tasks(self, context=None):
         """Tasks to be run at a periodic interval"""
         yield
-=======
+
     def init_host(self):
        """Do any initialization that needs to be run if this is a standalone service.
 
        Child classes should override this method.
        """
-       pass
->>>>>>> 30747bba
+       pass