# vim: tabstop=4 shiftwidth=4 softtabstop=4

# Copyright 2010 United States Government as represented by the
# Administrator of the National Aeronautics and Space Administration.
# All Rights Reserved.
#
#    Licensed under the Apache License, Version 2.0 (the "License"); you may
#    not use this file except in compliance with the License. You may obtain
#    a copy of the License at
#
#         http://www.apache.org/licenses/LICENSE-2.0
#
#    Unless required by applicable law or agreed to in writing, software
#    distributed under the License is distributed on an "AS IS" BASIS, WITHOUT
#    WARRANTIES OR CONDITIONS OF ANY KIND, either express or implied. See the
#    License for the specific language governing permissions and limitations
#    under the License.

"""
Nova authentication management
"""

import logging
import os
import shutil
import string  # pylint: disable-msg=W0402
import tempfile
import uuid
import zipfile

from nova import context
from nova import crypto
from nova import db
from nova import exception
from nova import flags
from nova import utils
from nova.auth import signer


FLAGS = flags.FLAGS
flags.DEFINE_list('allowed_roles',
                  ['cloudadmin', 'itsec', 'sysadmin', 'netadmin', 'developer'],
                  'Allowed roles for project')

# NOTE(vish): a user with one of these roles will be a superuser and
#             have access to all api commands
flags.DEFINE_list('superuser_roles', ['cloudadmin'],
                  'Roles that ignore authorization checking completely')

# NOTE(vish): a user with one of these roles will have it for every
#             project, even if he or she is not a member of the project
flags.DEFINE_list('global_roles', ['cloudadmin', 'itsec'],
                  'Roles that apply to all projects')

flags.DEFINE_string('credentials_template',
                    utils.abspath('auth/novarc.template'),
                    'Template for creating users rc file')
flags.DEFINE_string('vpn_client_template',
                    utils.abspath('cloudpipe/client.ovpn.template'),
                    'Template for creating users vpn file')
flags.DEFINE_string('credential_vpn_file', 'nova-vpn.conf',
                    'Filename of certificate in credentials zip')
flags.DEFINE_string('credential_key_file', 'pk.pem',
                    'Filename of private key in credentials zip')
flags.DEFINE_string('credential_cert_file', 'cert.pem',
                    'Filename of certificate in credentials zip')
flags.DEFINE_string('credential_rc_file', '%src',
                    'Filename of rc in credentials zip, %s will be '
                    'replaced by name of the region (nova by default)')
flags.DEFINE_string('auth_driver', 'nova.auth.dbdriver.DbDriver',
                    'Driver that auth manager uses')


class AuthBase(object):
    """Base class for objects relating to auth

    Objects derived from this class should be stupid data objects with
    an id member. They may optionally contain methods that delegate to
    AuthManager, but should not implement logic themselves.
    """

    @classmethod
    def safe_id(cls, obj):
        """Safely get object id.

        This method will return the id of the object if the object
        is of this class, otherwise it will return the original object.
        This allows methods to accept objects or ids as paramaters.
        """
        if isinstance(obj, cls):
            return obj.id
        else:
            return obj


class User(AuthBase):
    """Object representing a user"""

    def __init__(self, id, name, access, secret, admin):
        AuthBase.__init__(self)
        self.id = id
        self.name = name
        self.access = access
        self.secret = secret
        self.admin = admin

    def is_superuser(self):
        return AuthManager().is_superuser(self)

    def is_admin(self):
        return AuthManager().is_admin(self)

    def has_role(self, role):
        return AuthManager().has_role(self, role)

    def add_role(self, role):
        return AuthManager().add_role(self, role)

    def remove_role(self, role):
        return AuthManager().remove_role(self, role)

    def is_project_member(self, project):
        return AuthManager().is_project_member(self, project)

    def is_project_manager(self, project):
        return AuthManager().is_project_manager(self, project)

    def __repr__(self):
        return "User('%s', '%s', '%s', '%s', %s)" % (self.id,
                                                     self.name,
                                                     self.access,
                                                     self.secret,
                                                     self.admin)


class Project(AuthBase):
    """Represents a Project returned from the datastore"""

    def __init__(self, id, name, project_manager_id, description, member_ids):
        AuthBase.__init__(self)
        self.id = id
        self.name = name
        self.project_manager_id = project_manager_id
        self.description = description
        self.member_ids = member_ids

    @property
    def project_manager(self):
        return AuthManager().get_user(self.project_manager_id)

    @property
    def vpn_ip(self):
        ip, _port = AuthManager().get_project_vpn_data(self)
        return ip

    @property
    def vpn_port(self):
        _ip, port = AuthManager().get_project_vpn_data(self)
        return port

    def has_manager(self, user):
        return AuthManager().is_project_manager(user, self)

    def has_member(self, user):
        return AuthManager().is_project_member(user, self)

    def add_role(self, user, role):
        return AuthManager().add_role(user, role, self)

    def remove_role(self, user, role):
        return AuthManager().remove_role(user, role, self)

    def has_role(self, user, role):
        return AuthManager().has_role(user, role, self)

    def get_credentials(self, user):
        return AuthManager().get_credentials(user, self)

    def __repr__(self):
        return "Project('%s', '%s', '%s', '%s', %s)" % \
            (self.id, self.name, self.project_manager_id, self.description,
             self.member_ids)


class AuthManager(object):
    """Manager Singleton for dealing with Users, Projects, and Keypairs

    Methods accept objects or ids.

    AuthManager uses a driver object to make requests to the data backend.
    See ldapdriver for reference.

    AuthManager also manages associated data related to Auth objects that
    need to be more accessible, such as vpn ips and ports.
    """

    _instance = None

    def __new__(cls, *args, **kwargs):
        """Returns the AuthManager singleton"""
        if not cls._instance or ('new' in kwargs and kwargs['new']):
            cls._instance = super(AuthManager, cls).__new__(cls)
        return cls._instance

    def __init__(self, driver=None, *args, **kwargs):
        """Inits the driver from parameter or flag

        __init__ is run every time AuthManager() is called, so we only
        reset the driver if it is not set or a new driver is specified.
        """
        self.network_manager = utils.import_object(FLAGS.network_manager)
        if driver or not getattr(self, 'driver', None):
            self.driver = utils.import_class(driver or FLAGS.auth_driver)

    def authenticate(self, access, signature, params, verb='GET',
                     server_string='127.0.0.1:8773', path='/',
                     check_type='ec2', headers=None):
        """Authenticates AWS request using access key and signature

        If the project is not specified, attempts to authenticate to
        a project with the same name as the user. This way, older tools
        that have no project knowledge will still work.

        @type access: str
        @param access: Access key for user in the form "access:project".

        @type signature: str
        @param signature: Signature of the request.

        @type params: list of str
        @param params: Web paramaters used for the signature.

        @type verb: str
        @param verb: Web request verb ('GET' or 'POST').

        @type server_string: str
        @param server_string: Web request server string.

        @type path: str
        @param path: Web request path.

        @type check_type: str
        @param check_type: Type of signature to check. 'ec2' for EC2, 's3' for
                           S3. Any other value will cause signature not to be
                           checked.

        @type headers: list
        @param headers: HTTP headers passed with the request (only needed for
                        s3 signature checks)

        @rtype: tuple (User, Project)
        @return: User and project that the request represents.
        """
        # TODO(vish): check for valid timestamp
        (access_key, _sep, project_id) = access.partition(':')

        logging.info('Looking up user: %r', access_key)
        user = self.get_user_from_access_key(access_key)
        logging.info('user: %r', user)
        if user == None:
            raise exception.NotFound('No user found for access key %s' %
                                     access_key)

        # NOTE(vish): if we stop using project name as id we need better
        #             logic to find a default project for user
        if project_id == '':
            project_id = user.name

        project = self.get_project(project_id)
        if project == None:
            raise exception.NotFound('No project called %s could be found' %
                                     project_id)
        if not self.is_admin(user) and not self.is_project_member(user,
                                                                  project):
            raise exception.NotFound('User %s is not a member of project %s' %
                                     (user.id, project.id))
        if check_type == 's3':
            sign = signer.Signer(user.secret.encode())
            expected_signature = sign.s3_authorization(headers, verb, path)
            logging.debug('user.secret: %s', user.secret)
            logging.debug('expected_signature: %s', expected_signature)
            logging.debug('signature: %s', signature)
            if signature != expected_signature:
                raise exception.NotAuthorized('Signature does not match')
        elif check_type == 'ec2':
            # NOTE(vish): hmac can't handle unicode, so encode ensures that
            #             secret isn't unicode
            expected_signature = signer.Signer(user.secret.encode()).generate(
                    params, verb, server_string, path)
            logging.debug('user.secret: %s', user.secret)
            logging.debug('expected_signature: %s', expected_signature)
            logging.debug('signature: %s', signature)
            if signature != expected_signature:
                raise exception.NotAuthorized('Signature does not match')
        return (user, project)

    def get_access_key(self, user, project):
        """Get an access key that includes user and project"""
        if not isinstance(user, User):
            user = self.get_user(user)
        return "%s:%s" % (user.access, Project.safe_id(project))

    def is_superuser(self, user):
        """Checks for superuser status, allowing user to bypass authorization

        @type user: User or uid
        @param user: User to check.

        @rtype: bool
        @return: True for superuser.
        """
        if not isinstance(user, User):
            user = self.get_user(user)
        # NOTE(vish): admin flag on user represents superuser
        if user.admin:
            return True
        for role in FLAGS.superuser_roles:
            if self.has_role(user, role):
                return True

    def is_admin(self, user):
        """Checks for admin status, allowing user to access all projects

        @type user: User or uid
        @param user: User to check.

        @rtype: bool
        @return: True for admin.
        """
        if not isinstance(user, User):
            user = self.get_user(user)
        if self.is_superuser(user):
            return True
        for role in FLAGS.global_roles:
            if self.has_role(user, role):
                return True

    def has_role(self, user, role, project=None):
        """Checks existence of role for user

        If project is not specified, checks for a global role. If project
        is specified, checks for the union of the global role and the
        project role.

        Role 'projectmanager' only works for projects and simply checks to
        see if the user is the project_manager of the specified project. It
        is the same as calling is_project_manager(user, project).

        @type user: User or uid
        @param user: User to check.

        @type role: str
        @param role: Role to check.

        @type project: Project or project_id
        @param project: Project in which to look for local role.

        @rtype: bool
        @return: True if the user has the role.
        """
        with self.driver() as drv:
            if role == 'projectmanager':
                if not project:
                    raise exception.Error("Must specify project")
                return self.is_project_manager(user, project)

            global_role = drv.has_role(User.safe_id(user),
                                        role,
                                        None)
            if not global_role:
                return global_role

            if not project or role in FLAGS.global_roles:
                return global_role

            return drv.has_role(User.safe_id(user),
                                 role,
                                 Project.safe_id(project))

    def add_role(self, user, role, project=None):
        """Adds role for user

        If project is not specified, adds a global role. If project
        is specified, adds a local role.

        The 'projectmanager' role is special and can't be added or removed.

        @type user: User or uid
        @param user: User to which to add role.

        @type role: str
        @param role: Role to add.

        @type project: Project or project_id
        @param project: Project in which to add local role.
        """
        if role not in FLAGS.allowed_roles:
            raise exception.NotFound("The %s role can not be found" % role)
        if project is not None and role in FLAGS.global_roles:
            raise exception.NotFound("The %s role is global only" % role)
        with self.driver() as drv:
            drv.add_role(User.safe_id(user), role, Project.safe_id(project))

    def remove_role(self, user, role, project=None):
        """Removes role for user

        If project is not specified, removes a global role. If project
        is specified, removes a local role.

        The 'projectmanager' role is special and can't be added or removed.

        @type user: User or uid
        @param user: User from which to remove role.

        @type role: str
        @param role: Role to remove.

        @type project: Project or project_id
        @param project: Project in which to remove local role.
        """
        with self.driver() as drv:
            drv.remove_role(User.safe_id(user), role, Project.safe_id(project))

    @staticmethod
    def get_roles(project_roles=True):
        """Get list of allowed roles"""
        if project_roles:
            return list(set(FLAGS.allowed_roles) - set(FLAGS.global_roles))
        else:
            return FLAGS.allowed_roles

    def get_user_roles(self, user, project=None):
        """Get user global or per-project roles"""
        with self.driver() as drv:
            return drv.get_user_roles(User.safe_id(user),
                                      Project.safe_id(project))

    def get_project(self, pid):
        """Get project object by id"""
        with self.driver() as drv:
            project_dict = drv.get_project(pid)
            if project_dict:
                return Project(**project_dict)

    def get_projects(self, user=None):
        """Retrieves list of projects, optionally filtered by user"""
        with self.driver() as drv:
            project_list = drv.get_projects(User.safe_id(user))
            if not project_list:
                return []
            return [Project(**project_dict) for project_dict in project_list]

    def create_project(self, name, manager_user, description=None,
                       member_users=None):
        """Create a project

        @type name: str
        @param name: Name of the project to create. The name will also be
        used as the project id.

        @type manager_user: User or uid
        @param manager_user: This user will be the project manager.

        @type description: str
        @param project: Description of the project. If no description is
        specified, the name of the project will be used.

        @type member_users: list of User or uid
        @param: Initial project members. The project manager will always be
        added as a member, even if he isn't specified in this list.

        @rtype: Project
        @return: The new project.
        """
        if member_users:
            member_users = [User.safe_id(u) for u in member_users]
        with self.driver() as drv:
            project_dict = drv.create_project(name,
                                              User.safe_id(manager_user),
                                              description,
                                              member_users)
            if project_dict:
                project = Project(**project_dict)
                return project

    def modify_project(self, project, manager_user=None, description=None):
        """Modify a project

        @type name: Project or project_id
        @param project: The project to modify.

        @type manager_user: User or uid
        @param manager_user: This user will be the new project manager.

        @type description: str
        @param project: This will be the new description of the project.

        """
        if manager_user:
            manager_user = User.safe_id(manager_user)
        with self.driver() as drv:
            drv.modify_project(Project.safe_id(project),
                               manager_user,
                               description)

    def add_to_project(self, user, project):
        """Add user to project"""
        with self.driver() as drv:
            return drv.add_to_project(User.safe_id(user),
                                       Project.safe_id(project))

    def is_project_manager(self, user, project):
        """Checks if user is project manager"""
        if not isinstance(project, Project):
            project = self.get_project(project)
        return User.safe_id(user) == project.project_manager_id

    def is_project_member(self, user, project):
        """Checks to see if user is a member of project"""
        if not isinstance(project, Project):
            project = self.get_project(project)
        return User.safe_id(user) in project.member_ids

    def remove_from_project(self, user, project):
        """Removes a user from a project"""
        with self.driver() as drv:
            return drv.remove_from_project(User.safe_id(user),
                                            Project.safe_id(project))

    @staticmethod
    def get_project_vpn_data(project):
        """Gets vpn ip and port for project

        @type project: Project or project_id
        @param project: Project from which to get associated vpn data

        @rvalue: tuple of (str, str)
        @return: A tuple containing (ip, port) or None, None if vpn has
        not been allocated for user.
        """

        network_ref = db.project_get_network(context.get_admin_context(),
                                             Project.safe_id(project))

        if not network_ref['vpn_public_port']:
            raise exception.NotFound('project network data has not been set')
        return (network_ref['vpn_public_address'],
                network_ref['vpn_public_port'])

    def delete_project(self, project):
        """Deletes a project"""
        with self.driver() as drv:
            drv.delete_project(Project.safe_id(project))

    def get_user(self, uid):
        """Retrieves a user by id"""
        with self.driver() as drv:
            user_dict = drv.get_user(uid)
            if user_dict:
                return User(**user_dict)

    def get_user_from_access_key(self, access_key):
        """Retrieves a user by access key"""
        with self.driver() as drv:
            user_dict = drv.get_user_from_access_key(access_key)
            if user_dict:
                return User(**user_dict)

    def get_users(self):
        """Retrieves a list of all users"""
        with self.driver() as drv:
            user_list = drv.get_users()
            if not user_list:
                return []
            return [User(**user_dict) for user_dict in user_list]

    def create_user(self, name, access=None, secret=None, admin=False):
        """Creates a user

        @type name: str
        @param name: Name of the user to create.

        @type access: str
        @param access: Access Key (defaults to a random uuid)

        @type secret: str
        @param secret: Secret Key (defaults to a random uuid)

        @type admin: bool
        @param admin: Whether to set the admin flag. The admin flag gives
        superuser status regardless of roles specifed for the user.

        @type create_project: bool
        @param: Whether to create a project for the user with the same name.

        @rtype: User
        @return: The new user.
        """
        if access == None:
            access = str(uuid.uuid4())
        if secret == None:
            secret = str(uuid.uuid4())
        with self.driver() as drv:
            user_dict = drv.create_user(name, access, secret, admin)
            if user_dict:
                return User(**user_dict)

    def delete_user(self, user):
        """Deletes a user

        Additionally deletes all users key_pairs"""
        uid = User.safe_id(user)
        db.key_pair_destroy_all_by_user(context.get_admin_context(),
                                        uid)
        with self.driver() as drv:
            drv.delete_user(uid)

    def modify_user(self, user, access_key=None, secret_key=None, admin=None):
        """Modify credentials for a user"""
        uid = User.safe_id(user)
        with self.driver() as drv:
            drv.modify_user(uid, access_key, secret_key, admin)

<<<<<<< HEAD
    def get_credentials(self, user, project=None, use_dmz=True):
=======
    @staticmethod
    def get_key_pairs(context):
        return db.key_pair_get_all_by_user(context.elevated(), context.user_id)

    def get_credentials(self, user, project=None):
>>>>>>> cd460a1f
        """Get credential zip for user in project"""
        if not isinstance(user, User):
            user = self.get_user(user)
        if project is None:
            project = user.id
        pid = Project.safe_id(project)
        private_key, signed_cert = crypto.generate_x509_cert(user.id, pid)

        tmpdir = tempfile.mkdtemp()
        zf = os.path.join(tmpdir, "temp.zip")
        zippy = zipfile.ZipFile(zf, 'w')
        if use_dmz and FLAGS.region_list:
            regions = {}
            for item in FLAGS.region_list:
                region, _sep, region_host = item.partition("=")
                regions[region] = region_host
        else:
            regions = {'nova': FLAGS.cc_host}
        for region, host in regions.iteritems():
            rc = self.__generate_rc(user.access,
                                    user.secret,
                                    pid,
                                    use_dmz,
                                    host)
            zippy.writestr(FLAGS.credential_rc_file % region, rc)

        zippy.writestr(FLAGS.credential_key_file, private_key)
        zippy.writestr(FLAGS.credential_cert_file, signed_cert)

        (vpn_ip, vpn_port) = self.get_project_vpn_data(project)
        if vpn_ip:
            configfile = open(FLAGS.vpn_client_template, "r")
            s = string.Template(configfile.read())
            configfile.close()
            config = s.substitute(keyfile=FLAGS.credential_key_file,
                                  certfile=FLAGS.credential_cert_file,
                                  ip=vpn_ip,
                                  port=vpn_port)
            zippy.writestr(FLAGS.credential_vpn_file, config)
        else:
            logging.warn("No vpn data for project %s", pid)

        zippy.writestr(FLAGS.ca_file, crypto.fetch_ca(pid))
        zippy.close()
        with open(zf, 'rb') as f:
            read_buffer = f.read()

        shutil.rmtree(tmpdir)
        return read_buffer

    def get_environment_rc(self, user, project=None, use_dmz=True):
        """Get credential zip for user in project"""
        if not isinstance(user, User):
            user = self.get_user(user)
        if project is None:
            project = user.id
        pid = Project.safe_id(project)
        return self.__generate_rc(user.access, user.secret, pid, use_dmz)

    @staticmethod
    def __generate_rc(access, secret, pid, use_dmz=True, host=None):
        """Generate rc file for user"""
        if use_dmz:
            cc_host = FLAGS.cc_dmz
        else:
            cc_host = FLAGS.cc_host
        # NOTE(vish): Always use the dmz since it is used from inside the
        #             instance
        s3_host = FLAGS.s3_dmz
        if host:
            s3_host = host
            cc_host = host
        rc = open(FLAGS.credentials_template).read()
        rc = rc % {'access': access,
                   'project': pid,
                   'secret': secret,
                   'ec2': '%s://%s:%s%s' % (FLAGS.ec2_prefix,
                                            cc_host,
                                            FLAGS.cc_port,
                                            FLAGS.ec2_suffix),
                   's3': 'http://%s:%s' % (s3_host, FLAGS.s3_port),
                   'nova': FLAGS.ca_file,
                   'cert': FLAGS.credential_cert_file,
                   'key': FLAGS.credential_key_file}
        return rc<|MERGE_RESOLUTION|>--- conflicted
+++ resolved
@@ -621,15 +621,11 @@
         with self.driver() as drv:
             drv.modify_user(uid, access_key, secret_key, admin)
 
-<<<<<<< HEAD
-    def get_credentials(self, user, project=None, use_dmz=True):
-=======
     @staticmethod
     def get_key_pairs(context):
         return db.key_pair_get_all_by_user(context.elevated(), context.user_id)
 
-    def get_credentials(self, user, project=None):
->>>>>>> cd460a1f
+    def get_credentials(self, user, project=None, use_dmz=True):
         """Get credential zip for user in project"""
         if not isinstance(user, User):
             user = self.get_user(user)
