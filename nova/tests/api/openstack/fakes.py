# vim: tabstop=4 shiftwidth=4 softtabstop=4

# Copyright 2010 OpenStack LLC.
# All Rights Reserved.
#
#    Licensed under the Apache License, Version 2.0 (the "License"); you may
#    not use this file except in compliance with the License. You may obtain
#    a copy of the License at
#
#         http://www.apache.org/licenses/LICENSE-2.0
#
#    Unless required by applicable law or agreed to in writing, software
#    distributed under the License is distributed on an "AS IS" BASIS, WITHOUT
#    WARRANTIES OR CONDITIONS OF ANY KIND, either express or implied. See the
#    License for the specific language governing permissions and limitations
#    under the License.

import datetime
import json
import random
import string

import webob
import webob.dec
from paste import urlmap

from glance import client as glance_client
from glance.common import exception as glance_exc

from nova import context
from nova import exception as exc
from nova import flags
from nova import utils
import nova.api.openstack.auth
from nova.api import openstack
from nova.api.openstack import auth
from nova.api.openstack import ratelimiting
from nova.auth.manager import User, Project
from nova.image import glance
from nova.image import local
from nova.image import service
from nova.tests import fake_flags
from nova.wsgi import Router


class Context(object):
    pass


class FakeRouter(Router):
    def __init__(self):
        pass

    @webob.dec.wsgify
    def __call__(self, req):
        res = webob.Response()
        res.status = '200'
        res.headers['X-Test-Success'] = 'True'
        return res


def fake_auth_init(self, application):
    self.db = FakeAuthDatabase()
    self.context = Context()
    self.auth = FakeAuthManager()
    self.application = application


@webob.dec.wsgify
def fake_wsgi(self, req):
    req.environ['nova.context'] = context.RequestContext(1, 1)
<<<<<<< HEAD
    if not req.environ.get('api.version'):
        req.environ['api.version'] = '1.0'
    if req.body:
        req.environ['inst_dict'] = json.loads(req.body)
=======
>>>>>>> aec13f3e
    return self.application


def wsgi_app(inner_application=None):
    if not inner_application:
        inner_application = openstack.APIRouter()
    mapper = urlmap.URLMap()
    api = openstack.FaultWrapper(auth.AuthMiddleware(
              ratelimiting.RateLimitingMiddleware(inner_application)))
    mapper['/v1.0'] = api
    mapper['/v1.1'] = api
    mapper['/'] = openstack.FaultWrapper(openstack.Versions())
    return mapper


def stub_out_key_pair_funcs(stubs, have_key_pair=True):
    def key_pair(context, user_id):
        return [dict(name='key', public_key='public_key')]

    def no_key_pair(context, user_id):
        return []

    if have_key_pair:
        stubs.Set(nova.db, 'key_pair_get_all_by_user', key_pair)
    else:
        stubs.Set(nova.db, 'key_pair_get_all_by_user', no_key_pair)


def stub_out_image_service(stubs):
    def fake_image_show(meh, context, id):
        return dict(kernelId=1, ramdiskId=1)

    stubs.Set(local.LocalImageService, 'show', fake_image_show)


def stub_out_auth(stubs):
    def fake_auth_init(self, app):
        self.application = app

    stubs.Set(nova.api.openstack.auth.AuthMiddleware,
        '__init__', fake_auth_init)
    stubs.Set(nova.api.openstack.auth.AuthMiddleware,
        '__call__', fake_wsgi)


def stub_out_rate_limiting(stubs):
    def fake_rate_init(self, app):
        super(ratelimiting.RateLimitingMiddleware, self).__init__(app)
        self.application = app

    stubs.Set(nova.api.openstack.ratelimiting.RateLimitingMiddleware,
        '__init__', fake_rate_init)

    stubs.Set(nova.api.openstack.ratelimiting.RateLimitingMiddleware,
        '__call__', fake_wsgi)


def stub_out_networking(stubs):
    def get_my_ip():
        return '127.0.0.1'
    stubs.Set(nova.flags, '_get_my_ip', get_my_ip)


def stub_out_compute_api_snapshot(stubs):
    def snapshot(self, context, instance_id, name):
        return 123
    stubs.Set(nova.compute.API, 'snapshot', snapshot)


def stub_out_glance(stubs, initial_fixtures=None):

    class FakeGlanceClient:

        def __init__(self, initial_fixtures):
            self.fixtures = initial_fixtures or []

        def fake_get_images(self):
            return [dict(id=f['id'], name=f['name'])
                    for f in self.fixtures]

        def fake_get_images_detailed(self):
            return self.fixtures

        def fake_get_image_meta(self, image_id):
            for f in self.fixtures:
                if f['id'] == image_id:
                    return f
            raise glance_exc.NotFound

        def fake_add_image(self, image_meta, data=None):
            id = ''.join(random.choice(string.letters) for _ in range(20))
            image_meta['id'] = id
            self.fixtures.append(image_meta)
            return image_meta

        def fake_update_image(self, image_id, image_meta, data=None):
            f = self.fake_get_image_meta(image_id)
            if not f:
                raise glance_exc.NotFound

            f.update(image_meta)
            return f

        def fake_delete_image(self, image_id):
            f = self.fake_get_image_meta(image_id)
            if not f:
                raise glance_exc.NotFound

            self.fixtures.remove(f)

        ##def fake_delete_all(self):
        ##    self.fixtures = []

    GlanceClient = glance_client.Client
    fake = FakeGlanceClient(initial_fixtures)

    stubs.Set(GlanceClient, 'get_images', fake.fake_get_images)
    stubs.Set(GlanceClient, 'get_images_detailed',
              fake.fake_get_images_detailed)
    stubs.Set(GlanceClient, 'get_image_meta', fake.fake_get_image_meta)
    stubs.Set(GlanceClient, 'add_image', fake.fake_add_image)
    stubs.Set(GlanceClient, 'update_image', fake.fake_update_image)
    stubs.Set(GlanceClient, 'delete_image', fake.fake_delete_image)
    #stubs.Set(GlanceClient, 'delete_all', fake.fake_delete_all)


class FakeToken(object):
    id = 0

    def __init__(self, **kwargs):
        FakeToken.id += 1
        self.id = FakeToken.id
        for k, v in kwargs.iteritems():
            setattr(self, k, v)


class FakeRequestContext(object):
    def __init__(self, user, project, *args, **kwargs):
        self.user_id = 1
        self.project_id = 1


class FakeAuthDatabase(object):
    data = {}

    @staticmethod
    def auth_token_get(context, token_hash):
        return FakeAuthDatabase.data.get(token_hash, None)

    @staticmethod
    def auth_token_create(context, token):
        fake_token = FakeToken(created_at=datetime.datetime.now(), **token)
        FakeAuthDatabase.data[fake_token.token_hash] = fake_token
        FakeAuthDatabase.data['id_%i' % fake_token.id] = fake_token
        return fake_token

    @staticmethod
    def auth_token_destroy(context, token_id):
        token = FakeAuthDatabase.data.get('id_%i' % token_id)
        if token and token.token_hash in FakeAuthDatabase.data:
            del FakeAuthDatabase.data[token.token_hash]
            del FakeAuthDatabase.data['id_%i' % token_id]


class FakeAuthManager(object):
    auth_data = {}
    projects = {}

    @classmethod
    def clear_fakes(cls):
        cls.auth_data = {}
        cls.projects = {}

    @classmethod
    def reset_fake_data(cls):
        cls.auth_data = dict(acc1=User('guy1', 'guy1', 'acc1',
                                       'fortytwo!', False))
        cls.projects = dict(testacct=Project('testacct',
                                             'testacct',
                                             'guy1',
                                             'test',
                                              []))

    def add_user(self, key, user):
        FakeAuthManager.auth_data[key] = user

    def get_users(self):
        return FakeAuthManager.auth_data.values()

    def get_user(self, uid):
        for k, v in FakeAuthManager.auth_data.iteritems():
            if v.id == uid:
                return v
        return None

    def delete_user(self, uid):
        for k, v in FakeAuthManager.auth_data.items():
            if v.id == uid:
                del FakeAuthManager.auth_data[k]
        return None

    def create_user(self, name, access=None, secret=None, admin=False):
        u = User(name, name, access, secret, admin)
        FakeAuthManager.auth_data[access] = u
        return u

    def modify_user(self, user_id, access=None, secret=None, admin=None):
        user = None
        for k, v in FakeAuthManager.auth_data.iteritems():
            if v.id == user_id:
                user = v
        if user:
            user.access = access
            user.secret = secret
            if admin is not None:
                user.admin = admin

    def is_admin(self, user):
        return user.admin

    def is_project_member(self, user, project):
        return ((user.id in project.member_ids) or
                (user.id == project.project_manager_id))

    def create_project(self, name, manager_user, description=None,
                       member_users=None):
        member_ids = [User.safe_id(m) for m in member_users] \
                     if member_users else []
        p = Project(name, name, User.safe_id(manager_user),
                                 description, member_ids)
        FakeAuthManager.projects[name] = p
        return p

    def delete_project(self, pid):
        if pid in FakeAuthManager.projects:
            del FakeAuthManager.projects[pid]

    def modify_project(self, project, manager_user=None, description=None):
        p = FakeAuthManager.projects.get(project)
        p.project_manager_id = User.safe_id(manager_user)
        p.description = description

    def get_project(self, pid):
        p = FakeAuthManager.projects.get(pid)
        if p:
            return p
        else:
            raise exc.NotFound

    def get_projects(self, user=None):
        if not user:
            return FakeAuthManager.projects.values()
        else:
            return [p for p in FakeAuthManager.projects.values()
                    if (user.id in p.member_ids) or
                       (user.id == p.project_manager_id)]

    def get_user_from_access_key(self, key):
        try:
            return FakeAuthManager.auth_data[key]
        except KeyError:
            raise exc.NotFound


class FakeRateLimiter(object):
    def __init__(self, application):
        self.application = application

    @webob.dec.wsgify
    def __call__(self, req):
        return self.application<|MERGE_RESOLUTION|>--- conflicted
+++ resolved
@@ -69,13 +69,6 @@
 @webob.dec.wsgify
 def fake_wsgi(self, req):
     req.environ['nova.context'] = context.RequestContext(1, 1)
-<<<<<<< HEAD
-    if not req.environ.get('api.version'):
-        req.environ['api.version'] = '1.0'
-    if req.body:
-        req.environ['inst_dict'] = json.loads(req.body)
-=======
->>>>>>> aec13f3e
     return self.application
 
 
