# vim: tabstop=4 shiftwidth=4 softtabstop=4

# Copyright 2010 OpenStack LLC.
# All Rights Reserved.
#
#    Licensed under the Apache License, Version 2.0 (the "License"); you may
#    not use this file except in compliance with the License. You may obtain
#    a copy of the License at
#
#         http://www.apache.org/licenses/LICENSE-2.0
#
#    Unless required by applicable law or agreed to in writing, software
#    distributed under the License is distributed on an "AS IS" BASIS, WITHOUT
#    WARRANTIES OR CONDITIONS OF ANY KIND, either express or implied. See the
#    License for the specific language governing permissions and limitations
#    under the License.

import copy
import datetime
import json
import random
import string

import webob
import webob.dec
from paste import urlmap

from glance import client as glance_client
from glance.common import exception as glance_exc

from nova import context
from nova import exception as exc
from nova import flags
from nova import utils
import nova.api.openstack.auth
from nova.api import openstack
from nova.api.openstack import auth
from nova.api.openstack import limits
from nova.auth.manager import User, Project
from nova.image import glance
from nova.image import local
from nova.image import service
from nova.tests import fake_flags
from nova.wsgi import Router


class Context(object):
    pass


class FakeRouter(Router):
    def __init__(self):
        pass

    @webob.dec.wsgify
    def __call__(self, req):
        res = webob.Response()
        res.status = '200'
        res.headers['X-Test-Success'] = 'True'
        return res


def fake_auth_init(self, application):
    self.db = FakeAuthDatabase()
    self.context = Context()
    self.auth = FakeAuthManager()
    self.application = application


@webob.dec.wsgify
def fake_wsgi(self, req):
    req.environ['nova.context'] = context.RequestContext(1, 1)
    return self.application


def wsgi_app(inner_app10=None, inner_app11=None):
    if not inner_app10:
        inner_app10 = openstack.APIRouterV10()
    if not inner_app11:
        inner_app11 = openstack.APIRouterV11()
    mapper = urlmap.URLMap()
    api10 = openstack.FaultWrapper(auth.AuthMiddleware(
              limits.RateLimitingMiddleware(inner_app10)))
    api11 = openstack.FaultWrapper(auth.AuthMiddleware(
              limits.RateLimitingMiddleware(inner_app11)))
    mapper['/v1.0'] = api10
    mapper['/v1.1'] = api11
    mapper['/'] = openstack.FaultWrapper(openstack.Versions())
    return mapper


def stub_out_key_pair_funcs(stubs, have_key_pair=True):
    def key_pair(context, user_id):
        return [dict(name='key', public_key='public_key')]

    def no_key_pair(context, user_id):
        return []

    if have_key_pair:
        stubs.Set(nova.db, 'key_pair_get_all_by_user', key_pair)
    else:
        stubs.Set(nova.db, 'key_pair_get_all_by_user', no_key_pair)


def stub_out_image_service(stubs):
    def fake_image_show(meh, context, id):
        return dict(kernelId=1, ramdiskId=1)

    stubs.Set(local.LocalImageService, 'show', fake_image_show)


def stub_out_auth(stubs):
    def fake_auth_init(self, app):
        self.application = app

    stubs.Set(nova.api.openstack.auth.AuthMiddleware,
        '__init__', fake_auth_init)
    stubs.Set(nova.api.openstack.auth.AuthMiddleware,
        '__call__', fake_wsgi)


def stub_out_rate_limiting(stubs):
    def fake_rate_init(self, app):
        super(limits.RateLimitingMiddleware, self).__init__(app)
        self.application = app

    stubs.Set(nova.api.openstack.limits.RateLimitingMiddleware,
        '__init__', fake_rate_init)

    stubs.Set(nova.api.openstack.limits.RateLimitingMiddleware,
        '__call__', fake_wsgi)


def stub_out_networking(stubs):
    def get_my_ip():
        return '127.0.0.1'
    stubs.Set(nova.flags, '_get_my_ip', get_my_ip)


def stub_out_compute_api_snapshot(stubs):
    def snapshot(self, context, instance_id, name):
        return 123
    stubs.Set(nova.compute.API, 'snapshot', snapshot)


def stub_out_glance_add_image(stubs, sent_to_glance):
    """
    We return the metadata sent to glance by modifying the sent_to_glance dict
    in place.
    """
    orig_add_image = glance_client.Client.add_image

    def fake_add_image(context, metadata, data=None):
        sent_to_glance['metadata'] = metadata
        sent_to_glance['data'] = data
        return orig_add_image(metadata, data)

    stubs.Set(glance_client.Client, 'add_image', fake_add_image)


def stub_out_glance(stubs, initial_fixtures=None):

    class FakeGlanceClient:

        def __init__(self, initial_fixtures):
            self.fixtures = initial_fixtures or []

        def fake_get_images(self):
            return [dict(id=f['id'], name=f['name'])
                    for f in self.fixtures]

        def fake_get_images_detailed(self):
            return copy.deepcopy(self.fixtures)

        def fake_get_image_meta(self, image_id):
            image = self._find_image(image_id)
            if image:
                return copy.deepcopy(image)
            raise glance_exc.NotFound

        def fake_add_image(self, image_meta, data=None):
<<<<<<< HEAD
            image_id = ''.join(random.choice(string.letters)
                               for _ in range(20))
            image_meta['id'] = image_id
=======
            image_meta = copy.deepcopy(image_meta)
            id = ''.join(random.choice(string.letters) for _ in range(20))
            image_meta['id'] = id
>>>>>>> ab997441
            self.fixtures.append(image_meta)
            return image_meta

        def fake_update_image(self, image_id, image_meta, data=None):
            f = self._find_image(image_id)
            if not f:
                raise glance_exc.NotFound

            f.update(image_meta)
            return f

        def fake_delete_image(self, image_id):
            f = self._find_image(image_id)
            if not f:
                raise glance_exc.NotFound

            self.fixtures.remove(f)

<<<<<<< HEAD
=======
        ##def fake_delete_all(self):
        ##    self.fixtures = []

        def _find_image(self, image_id):
            for f in self.fixtures:
                if f['id'] == image_id:
                    return f
            return None

>>>>>>> ab997441
    GlanceClient = glance_client.Client
    fake = FakeGlanceClient(initial_fixtures)

    stubs.Set(GlanceClient, 'get_images', fake.fake_get_images)
    stubs.Set(GlanceClient, 'get_images_detailed',
              fake.fake_get_images_detailed)
    stubs.Set(GlanceClient, 'get_image_meta', fake.fake_get_image_meta)
    stubs.Set(GlanceClient, 'add_image', fake.fake_add_image)
    stubs.Set(GlanceClient, 'update_image', fake.fake_update_image)
    stubs.Set(GlanceClient, 'delete_image', fake.fake_delete_image)


class FakeToken(object):
    id = 0

    def __init__(self, **kwargs):
        FakeToken.id += 1
        self.id = FakeToken.id
        for k, v in kwargs.iteritems():
            setattr(self, k, v)


class FakeRequestContext(object):
    def __init__(self, user, project, *args, **kwargs):
        self.user_id = 1
        self.project_id = 1


class FakeAuthDatabase(object):
    data = {}

    @staticmethod
    def auth_token_get(context, token_hash):
        return FakeAuthDatabase.data.get(token_hash, None)

    @staticmethod
    def auth_token_create(context, token):
        fake_token = FakeToken(created_at=datetime.datetime.now(), **token)
        FakeAuthDatabase.data[fake_token.token_hash] = fake_token
        FakeAuthDatabase.data['id_%i' % fake_token.id] = fake_token
        return fake_token

    @staticmethod
    def auth_token_destroy(context, token_id):
        token = FakeAuthDatabase.data.get('id_%i' % token_id)
        if token and token.token_hash in FakeAuthDatabase.data:
            del FakeAuthDatabase.data[token.token_hash]
            del FakeAuthDatabase.data['id_%i' % token_id]


class FakeAuthManager(object):
    #NOTE(justinsb): Accessing static variables through instances is FUBAR
    #NOTE(justinsb): This should also be private!
    auth_data = []
    projects = {}

    @classmethod
    def clear_fakes(cls):
        cls.auth_data = []
        cls.projects = {}

    @classmethod
    def reset_fake_data(cls):
        u1 = User('id1', 'guy1', 'acc1', 'secret1', False)
        cls.auth_data = [u1]
        cls.projects = dict(testacct=Project('testacct',
                                             'testacct',
                                             'id1',
                                             'test',
                                              []))

    def add_user(self, user):
        FakeAuthManager.auth_data.append(user)

    def get_users(self):
        return FakeAuthManager.auth_data

    def get_user(self, uid):
        for user in FakeAuthManager.auth_data:
            if user.id == uid:
                return user
        return None

    def get_user_from_access_key(self, key):
        for user in FakeAuthManager.auth_data:
            if user.access == key:
                return user
        return None

    def delete_user(self, uid):
        for user in FakeAuthManager.auth_data:
            if user.id == uid:
                FakeAuthManager.auth_data.remove(user)
        return None

    def create_user(self, name, access=None, secret=None, admin=False):
        u = User(name, name, access, secret, admin)
        FakeAuthManager.auth_data.append(u)
        return u

    def modify_user(self, user_id, access=None, secret=None, admin=None):
        user = self.get_user(user_id)
        if user:
            user.access = access
            user.secret = secret
            if admin is not None:
                user.admin = admin

    def is_admin(self, user):
        return user.admin

    def is_project_member(self, user, project):
        return ((user.id in project.member_ids) or
                (user.id == project.project_manager_id))

    def create_project(self, name, manager_user, description=None,
                       member_users=None):
        member_ids = [User.safe_id(m) for m in member_users] \
                     if member_users else []
        p = Project(name, name, User.safe_id(manager_user),
                                 description, member_ids)
        FakeAuthManager.projects[name] = p
        return p

    def delete_project(self, pid):
        if pid in FakeAuthManager.projects:
            del FakeAuthManager.projects[pid]

    def modify_project(self, project, manager_user=None, description=None):
        p = FakeAuthManager.projects.get(project)
        p.project_manager_id = User.safe_id(manager_user)
        p.description = description

    def get_project(self, pid):
        p = FakeAuthManager.projects.get(pid)
        if p:
            return p
        else:
            raise exc.NotFound

    def get_projects(self, user=None):
        if not user:
            return FakeAuthManager.projects.values()
        else:
            return [p for p in FakeAuthManager.projects.values()
                    if (user.id in p.member_ids) or
                       (user.id == p.project_manager_id)]


class FakeRateLimiter(object):
    def __init__(self, application):
        self.application = application

    @webob.dec.wsgify
    def __call__(self, req):
        return self.application<|MERGE_RESOLUTION|>--- conflicted
+++ resolved
@@ -179,15 +179,10 @@
             raise glance_exc.NotFound
 
         def fake_add_image(self, image_meta, data=None):
-<<<<<<< HEAD
+            image_meta = copy.deepcopy(image_meta)
             image_id = ''.join(random.choice(string.letters)
                                for _ in range(20))
             image_meta['id'] = image_id
-=======
-            image_meta = copy.deepcopy(image_meta)
-            id = ''.join(random.choice(string.letters) for _ in range(20))
-            image_meta['id'] = id
->>>>>>> ab997441
             self.fixtures.append(image_meta)
             return image_meta
 
@@ -205,11 +200,6 @@
                 raise glance_exc.NotFound
 
             self.fixtures.remove(f)
-
-<<<<<<< HEAD
-=======
-        ##def fake_delete_all(self):
-        ##    self.fixtures = []
 
         def _find_image(self, image_id):
             for f in self.fixtures:
@@ -217,7 +207,6 @@
                     return f
             return None
 
->>>>>>> ab997441
     GlanceClient = glance_client.Client
     fake = FakeGlanceClient(initial_fixtures)
 
@@ -231,6 +220,7 @@
 
 
 class FakeToken(object):
+    # FIXME(sirp): let's not use id here
     id = 0
 
     def __init__(self, **kwargs):
