# vim: tabstop=4 shiftwidth=4 softtabstop=4

# Copyright 2010 United States Government as represented by the
# Administrator of the National Aeronautics and Space Administration.
# All Rights Reserved.
#
#    Licensed under the Apache License, Version 2.0 (the "License"); you may
#    not use this file except in compliance with the License. You may obtain
#    a copy of the License at
#
#         http://www.apache.org/licenses/LICENSE-2.0
#
#    Unless required by applicable law or agreed to in writing, software
#    distributed under the License is distributed on an "AS IS" BASIS, WITHOUT
#    WARRANTIES OR CONDITIONS OF ANY KIND, either express or implied. See the
#    License for the specific language governing permissions and limitations
#    under the License.
"""
Implementation of SQLAlchemy backend.
"""

import warnings

from nova import db
from nova import exception
from nova import flags
from nova import utils
from nova.db.sqlalchemy import models
from nova.db.sqlalchemy.session import get_session
from sqlalchemy import or_
from sqlalchemy.exc import IntegrityError
from sqlalchemy.orm import joinedload
from sqlalchemy.orm import joinedload_all
from sqlalchemy.sql import exists
from sqlalchemy.sql import func

FLAGS = flags.FLAGS


def is_admin_context(context):
    """Indicates if the request context is an administrator."""
    if not context:
        warnings.warn(_('Use of empty request context is deprecated'),
                      DeprecationWarning)
        raise Exception('die')
    return context.is_admin


def is_user_context(context):
    """Indicates if the request context is a normal user."""
    if not context:
        return False
    if context.is_admin:
        return False
    if not context.user_id or not context.project_id:
        return False
    return True


def authorize_project_context(context, project_id):
    """Ensures that the request context has permission to access the
       given project.
    """
    if is_user_context(context):
        if not context.project:
            raise exception.NotAuthorized()
        elif context.project_id != project_id:
            raise exception.NotAuthorized()


def authorize_user_context(context, user_id):
    """Ensures that the request context has permission to access the
       given user.
    """
    if is_user_context(context):
        if not context.user:
            raise exception.NotAuthorized()
        elif context.user_id != user_id:
            raise exception.NotAuthorized()


def can_read_deleted(context):
    """Indicates if the context has access to deleted objects."""
    if not context:
        return False
    return context.read_deleted


def require_admin_context(f):
    """Decorator used to indicate that the method requires an
       administrator context.
    """
    def wrapper(*args, **kwargs):
        if not is_admin_context(args[0]):
            raise exception.NotAuthorized()
        return f(*args, **kwargs)
    return wrapper


def require_context(f):
    """Decorator used to indicate that the method requires either
       an administrator or normal user context.
    """
    def wrapper(*args, **kwargs):
        if not is_admin_context(args[0]) and not is_user_context(args[0]):
            raise exception.NotAuthorized()
        return f(*args, **kwargs)
    return wrapper


###################

@require_admin_context
def service_destroy(context, service_id):
    session = get_session()
    with session.begin():
        service_ref = service_get(context, service_id, session=session)
        service_ref.delete(session=session)


@require_admin_context
def service_get(context, service_id, session=None):
    if not session:
        session = get_session()

    result = session.query(models.Service).\
                     filter_by(id=service_id).\
                     filter_by(deleted=can_read_deleted(context)).\
                     first()

    if not result:
        raise exception.NotFound(_('No service for id %s') % service_id)

    return result


@require_admin_context
<<<<<<< HEAD
def service_get_all(context, disabled=False):
    session = get_session()
    return session.query(models.Service).\
                   filter_by(deleted=False).\
                   filter_by(disabled=disabled).\
                   all()
=======
def service_get_all(context, session=None):
    if not session:
        session = get_session()

    result = session.query(models.Service).\
                     filter_by(deleted=can_read_deleted(context)).\
                     all()

    return result

>>>>>>> 1e746ce1

@require_admin_context
def service_get_all_by_topic(context, topic):
    session = get_session()
    return session.query(models.Service).\
                   filter_by(deleted=False).\
                   filter_by(disabled=False).\
                   filter_by(topic=topic).\
                   all()


@require_admin_context
def service_get_all_by_host(context, host):
    session = get_session()
    return session.query(models.Service).\
                   filter_by(deleted=False).\
                   filter_by(host=host).\
                   all()


@require_admin_context
def _service_get_all_topic_subquery(context, session, topic, subq, label):
    sort_value = getattr(subq.c, label)
    return session.query(models.Service, func.coalesce(sort_value, 0)).\
                   filter_by(topic=topic).\
                   filter_by(deleted=False).\
                   filter_by(disabled=False).\
                   outerjoin((subq, models.Service.host == subq.c.host)).\
                   order_by(sort_value).\
                   all()


@require_admin_context
def service_get_all_compute_sorted(context):
    session = get_session()
    with session.begin():
        # NOTE(vish): The intended query is below
        #             SELECT services.*, COALESCE(inst_cores.instance_cores,
        #                                         0)
        #             FROM services LEFT OUTER JOIN
        #             (SELECT host, SUM(instances.vcpus) AS instance_cores
        #              FROM instances GROUP BY host) AS inst_cores
        #             ON services.host = inst_cores.host
        topic = 'compute'
        label = 'instance_cores'
        subq = session.query(models.Instance.host,
                             func.sum(models.Instance.vcpus).label(label)).\
                       filter_by(deleted=False).\
                       group_by(models.Instance.host).\
                       subquery()
        return _service_get_all_topic_subquery(context,
                                               session,
                                               topic,
                                               subq,
                                               label)


@require_admin_context
def service_get_all_network_sorted(context):
    session = get_session()
    with session.begin():
        topic = 'network'
        label = 'network_count'
        subq = session.query(models.Network.host,
                             func.count(models.Network.id).label(label)).\
                       filter_by(deleted=False).\
                       group_by(models.Network.host).\
                       subquery()
        return _service_get_all_topic_subquery(context,
                                               session,
                                               topic,
                                               subq,
                                               label)


@require_admin_context
def service_get_all_volume_sorted(context):
    session = get_session()
    with session.begin():
        topic = 'volume'
        label = 'volume_gigabytes'
        subq = session.query(models.Volume.host,
                             func.sum(models.Volume.size).label(label)).\
                       filter_by(deleted=False).\
                       group_by(models.Volume.host).\
                       subquery()
        return _service_get_all_topic_subquery(context,
                                               session,
                                               topic,
                                               subq,
                                               label)


@require_admin_context
def service_get_by_args(context, host, binary):
    session = get_session()
    result = session.query(models.Service).\
                     filter_by(host=host).\
                     filter_by(binary=binary).\
                     filter_by(deleted=can_read_deleted(context)).\
                     first()
    if not result:
        raise exception.NotFound(_('No service for %s, %s') % (host, binary))

    return result


@require_admin_context
def service_create(context, values):
    service_ref = models.Service()
    service_ref.update(values)
    if not FLAGS.enable_new_services:
        service_ref.disabled = True
    service_ref.save()
    return service_ref


@require_admin_context
def service_update(context, service_id, values):
    session = get_session()
    with session.begin():
        service_ref = service_get(context, service_id, session=session)
        service_ref.update(values)
        service_ref.save(session=session)


###################


@require_admin_context
def certificate_get(context, certificate_id, session=None):
    if not session:
        session = get_session()

    result = session.query(models.Certificate).\
                     filter_by(id=certificate_id).\
                     filter_by(deleted=can_read_deleted(context)).\
                     first()

    if not result:
        raise exception.NotFound('No certificate for id %s' % certificate_id)

    return result


@require_admin_context
def certificate_create(context, values):
    certificate_ref = models.Certificate()
    for (key, value) in values.iteritems():
        certificate_ref[key] = value
    certificate_ref.save()
    return certificate_ref


@require_admin_context
def certificate_destroy(context, certificate_id):
    session = get_session()
    with session.begin():
        certificate_ref = certificate_get(context,
                                          certificate_id,
                                          session=session)
        certificate_ref.delete(session=session)


@require_admin_context
def certificate_get_all_by_project(context, project_id):
    session = get_session()
    return session.query(models.Certificate).\
                   filter_by(project_id=project_id).\
                   filter_by(deleted=False).\
                   all()


@require_admin_context
def certificate_get_all_by_user(context, user_id):
    session = get_session()
    return session.query(models.Certificate).\
                   filter_by(user_id=user_id).\
                   filter_by(deleted=False).\
                   all()


@require_admin_context
def certificate_get_all_by_user_and_project(_context, user_id, project_id):
    session = get_session()
    return session.query(models.Certificate).\
                   filter_by(user_id=user_id).\
                   filter_by(project_id=project_id).\
                   filter_by(deleted=False).\
                   all()


@require_admin_context
def certificate_update(context, certificate_id, values):
    session = get_session()
    with session.begin():
        certificate_ref = certificate_get(context,
                                          certificate_id,
                                          session=session)
        for (key, value) in values.iteritems():
            certificate_ref[key] = value
        certificate_ref.save(session=session)


###################


@require_context
def floating_ip_allocate_address(context, host, project_id):
    authorize_project_context(context, project_id)
    session = get_session()
    with session.begin():
        floating_ip_ref = session.query(models.FloatingIp).\
                                  filter_by(host=host).\
                                  filter_by(fixed_ip_id=None).\
                                  filter_by(project_id=None).\
                                  filter_by(deleted=False).\
                                  with_lockmode('update').\
                                  first()
        # NOTE(vish): if with_lockmode isn't supported, as in sqlite,
        #             then this has concurrency issues
        if not floating_ip_ref:
            raise db.NoMoreAddresses()
        floating_ip_ref['project_id'] = project_id
        session.add(floating_ip_ref)
    return floating_ip_ref['address']


@require_context
def floating_ip_create(context, values):
    floating_ip_ref = models.FloatingIp()
    floating_ip_ref.update(values)
    floating_ip_ref.save()
    return floating_ip_ref['address']


@require_context
def floating_ip_count_by_project(context, project_id):
    authorize_project_context(context, project_id)
    session = get_session()
    return session.query(models.FloatingIp).\
                   filter_by(project_id=project_id).\
                   filter_by(deleted=False).\
                   count()


@require_context
def floating_ip_fixed_ip_associate(context, floating_address, fixed_address):
    session = get_session()
    with session.begin():
        # TODO(devcamcar): How to ensure floating_id belongs to user?
        floating_ip_ref = floating_ip_get_by_address(context,
                                                     floating_address,
                                                     session=session)
        fixed_ip_ref = fixed_ip_get_by_address(context,
                                               fixed_address,
                                               session=session)
        floating_ip_ref.fixed_ip = fixed_ip_ref
        floating_ip_ref.save(session=session)


@require_context
def floating_ip_deallocate(context, address):
    session = get_session()
    with session.begin():
        # TODO(devcamcar): How to ensure floating id belongs to user?
        floating_ip_ref = floating_ip_get_by_address(context,
                                                     address,
                                                     session=session)
        floating_ip_ref['project_id'] = None
        floating_ip_ref.save(session=session)


@require_context
def floating_ip_destroy(context, address):
    session = get_session()
    with session.begin():
        # TODO(devcamcar): Ensure address belongs to user.
        floating_ip_ref = floating_ip_get_by_address(context,
                                                     address,
                                                     session=session)
        floating_ip_ref.delete(session=session)


@require_context
def floating_ip_disassociate(context, address):
    session = get_session()
    with session.begin():
        # TODO(devcamcar): Ensure address belongs to user.
        #                  Does get_floating_ip_by_address handle this?
        floating_ip_ref = floating_ip_get_by_address(context,
                                                     address,
                                                     session=session)
        fixed_ip_ref = floating_ip_ref.fixed_ip
        if fixed_ip_ref:
            fixed_ip_address = fixed_ip_ref['address']
        else:
            fixed_ip_address = None
        floating_ip_ref.fixed_ip = None
        floating_ip_ref.save(session=session)
    return fixed_ip_address


@require_admin_context
def floating_ip_get_all(context):
    session = get_session()
    return session.query(models.FloatingIp).\
                   options(joinedload_all('fixed_ip.instance')).\
                   filter_by(deleted=False).\
                   all()


@require_admin_context
def floating_ip_get_all_by_host(context, host):
    session = get_session()
    return session.query(models.FloatingIp).\
                   options(joinedload_all('fixed_ip.instance')).\
                   filter_by(host=host).\
                   filter_by(deleted=False).\
                   all()


@require_context
def floating_ip_get_all_by_project(context, project_id):
    authorize_project_context(context, project_id)
    session = get_session()
    return session.query(models.FloatingIp).\
                   options(joinedload_all('fixed_ip.instance')).\
                   filter_by(project_id=project_id).\
                   filter_by(deleted=False).\
                   all()


@require_context
def floating_ip_get_by_address(context, address, session=None):
    # TODO(devcamcar): Ensure the address belongs to user.
    if not session:
        session = get_session()

    result = session.query(models.FloatingIp).\
                   options(joinedload_all('fixed_ip.network')).\
                     filter_by(address=address).\
                     filter_by(deleted=can_read_deleted(context)).\
                     first()
    if not result:
        raise exception.NotFound('No floating ip for address %s' % address)

    return result


###################


@require_context
def fixed_ip_associate(context, address, instance_id):
    session = get_session()
    with session.begin():
        instance = instance_get(context, instance_id, session=session)
        fixed_ip_ref = session.query(models.FixedIp).\
                               filter_by(address=address).\
                               filter_by(deleted=False).\
                               filter_by(instance=None).\
                               with_lockmode('update').\
                               first()
        # NOTE(vish): if with_lockmode isn't supported, as in sqlite,
        #             then this has concurrency issues
        if not fixed_ip_ref:
            raise db.NoMoreAddresses()
        fixed_ip_ref.instance = instance
        session.add(fixed_ip_ref)


@require_admin_context
def fixed_ip_associate_pool(context, network_id, instance_id):
    session = get_session()
    with session.begin():
        network_or_none = or_(models.FixedIp.network_id == network_id,
                              models.FixedIp.network_id == None)
        fixed_ip_ref = session.query(models.FixedIp).\
                               filter(network_or_none).\
                               filter_by(reserved=False).\
                               filter_by(deleted=False).\
                               filter_by(instance=None).\
                               with_lockmode('update').\
                               first()
        # NOTE(vish): if with_lockmode isn't supported, as in sqlite,
        #             then this has concurrency issues
        if not fixed_ip_ref:
            raise db.NoMoreAddresses()
        if not fixed_ip_ref.network:
            fixed_ip_ref.network = network_get(context,
                                           network_id,
                                           session=session)
        fixed_ip_ref.instance = instance_get(context,
                                             instance_id,
                                             session=session)
        session.add(fixed_ip_ref)
    return fixed_ip_ref['address']


@require_context
def fixed_ip_create(_context, values):
    fixed_ip_ref = models.FixedIp()
    fixed_ip_ref.update(values)
    fixed_ip_ref.save()
    return fixed_ip_ref['address']


@require_context
def fixed_ip_disassociate(context, address):
    session = get_session()
    with session.begin():
        fixed_ip_ref = fixed_ip_get_by_address(context,
                                               address,
                                               session=session)
        fixed_ip_ref.instance = None
        fixed_ip_ref.save(session=session)


@require_admin_context
def fixed_ip_disassociate_all_by_timeout(_context, host, time):
    session = get_session()
    # NOTE(vish): The nested select is because sqlite doesn't support
    #             JOINs in UPDATEs.
    result = session.execute('UPDATE fixed_ips SET instance_id = NULL, '
                                                  'leased = 0 '
                             'WHERE network_id IN (SELECT id FROM networks '
                                                  'WHERE host = :host) '
                             'AND updated_at < :time '
                             'AND instance_id IS NOT NULL '
                             'AND allocated = 0',
                    {'host': host,
                     'time': time.isoformat()})
    return result.rowcount


@require_context
def fixed_ip_get_by_address(context, address, session=None):
    if not session:
        session = get_session()
    result = session.query(models.FixedIp).\
                     filter_by(address=address).\
                     filter_by(deleted=can_read_deleted(context)).\
                     options(joinedload('network')).\
                     options(joinedload('instance')).\
                     first()
    if not result:
        raise exception.NotFound(_('No floating ip for address %s') % address)

    if is_user_context(context):
        authorize_project_context(context, result.instance.project_id)

    return result


@require_context
def fixed_ip_get_instance(context, address):
    fixed_ip_ref = fixed_ip_get_by_address(context, address)
    return fixed_ip_ref.instance


@require_admin_context
def fixed_ip_get_network(context, address):
    fixed_ip_ref = fixed_ip_get_by_address(context, address)
    return fixed_ip_ref.network


@require_context
def fixed_ip_update(context, address, values):
    session = get_session()
    with session.begin():
        fixed_ip_ref = fixed_ip_get_by_address(context,
                                               address,
                                               session=session)
        fixed_ip_ref.update(values)
        fixed_ip_ref.save(session=session)


###################


@require_context
def instance_create(context, values):
    """Create a new Instance record in the database.

    context - request context object
    values - dict containing column values.
    """
    instance_ref = models.Instance()
    instance_ref.update(values)

    session = get_session()
    with session.begin():
        instance_ref.save(session=session)
    return instance_ref


@require_admin_context
def instance_data_get_for_project(context, project_id):
    session = get_session()
    result = session.query(func.count(models.Instance.id),
                           func.sum(models.Instance.vcpus)).\
                     filter_by(project_id=project_id).\
                     filter_by(deleted=False).\
                     first()
    # NOTE(vish): convert None to 0
    return (result[0] or 0, result[1] or 0)


@require_context
def instance_destroy(context, instance_id):
    session = get_session()
    with session.begin():
        instance_ref = instance_get(context, instance_id, session=session)
        instance_ref.delete(session=session)


@require_context
def instance_get(context, instance_id, session=None):
    if not session:
        session = get_session()
    result = None

    if is_admin_context(context):
        result = session.query(models.Instance).\
                         options(joinedload_all('fixed_ip.floating_ips')).\
                         options(joinedload_all('security_groups.rules')).\
                         options(joinedload('volumes')).\
                         filter_by(id=instance_id).\
                         filter_by(deleted=can_read_deleted(context)).\
                         first()
    elif is_user_context(context):
        result = session.query(models.Instance).\
                         options(joinedload_all('fixed_ip.floating_ips')).\
                         options(joinedload_all('security_groups.rules')).\
                         options(joinedload('volumes')).\
                         filter_by(project_id=context.project_id).\
                         filter_by(id=instance_id).\
                         filter_by(deleted=False).\
                         first()
    if not result:
        raise exception.NotFound(_('No instance for id %s') % instance_id)

    return result


@require_admin_context
def instance_get_all(context):
    session = get_session()
    return session.query(models.Instance).\
                   options(joinedload_all('fixed_ip.floating_ips')).\
                   options(joinedload('security_groups')).\
                   filter_by(deleted=can_read_deleted(context)).\
                   all()


@require_admin_context
def instance_get_all_by_user(context, user_id):
    session = get_session()
    return session.query(models.Instance).\
                   options(joinedload_all('fixed_ip.floating_ips')).\
                   options(joinedload('security_groups')).\
                   filter_by(deleted=can_read_deleted(context)).\
                   filter_by(user_id=user_id).\
                   all()


@require_context
def instance_get_all_by_project(context, project_id):
    authorize_project_context(context, project_id)

    session = get_session()
    return session.query(models.Instance).\
                   options(joinedload_all('fixed_ip.floating_ips')).\
                   options(joinedload('security_groups')).\
                   filter_by(project_id=project_id).\
                   filter_by(deleted=can_read_deleted(context)).\
                   all()


@require_context
def instance_get_all_by_reservation(context, reservation_id):
    session = get_session()

    if is_admin_context(context):
        return session.query(models.Instance).\
                       options(joinedload_all('fixed_ip.floating_ips')).\
                       options(joinedload('security_groups')).\
                       filter_by(reservation_id=reservation_id).\
                       filter_by(deleted=can_read_deleted(context)).\
                       all()
    elif is_user_context(context):
        return session.query(models.Instance).\
                       options(joinedload_all('fixed_ip.floating_ips')).\
                       options(joinedload('security_groups')).\
                       filter_by(project_id=context.project_id).\
                       filter_by(reservation_id=reservation_id).\
                       filter_by(deleted=False).\
                       all()


@require_admin_context
def instance_get_project_vpn(context, project_id):
    session = get_session()
    return session.query(models.Instance).\
                   options(joinedload_all('fixed_ip.floating_ips')).\
                   options(joinedload('security_groups')).\
                   filter_by(project_id=project_id).\
                   filter_by(image_id=FLAGS.vpn_image_id).\
                   filter_by(deleted=can_read_deleted(context)).\
                   first()


@require_context
def instance_get_by_id(context, instance_id):
    session = get_session()

    if is_admin_context(context):
        result = session.query(models.Instance).\
                         options(joinedload('security_groups')).\
                         filter_by(id=instance_id).\
                         filter_by(deleted=can_read_deleted(context)).\
                         first()
    elif is_user_context(context):
        result = session.query(models.Instance).\
                         options(joinedload('security_groups')).\
                         filter_by(project_id=context.project_id).\
                         filter_by(id=instance_id).\
                         filter_by(deleted=False).\
                         first()
    if not result:
        raise exception.NotFound(_('Instance %s not found') % (instance_id))

    return result


@require_context
def instance_get_fixed_address(context, instance_id):
    session = get_session()
    with session.begin():
        instance_ref = instance_get(context, instance_id, session=session)
        if not instance_ref.fixed_ip:
            return None
        return instance_ref.fixed_ip['address']


@require_context
def instance_get_floating_address(context, instance_id):
    session = get_session()
    with session.begin():
        instance_ref = instance_get(context, instance_id, session=session)
        if not instance_ref.fixed_ip:
            return None
        if not instance_ref.fixed_ip.floating_ips:
            return None
        # NOTE(vish): this just returns the first floating ip
        return instance_ref.fixed_ip.floating_ips[0]['address']


@require_admin_context
def instance_is_vpn(context, instance_id):
    # TODO(vish): Move this into image code somewhere
    instance_ref = instance_get(context, instance_id)
    return instance_ref['image_id'] == FLAGS.vpn_image_id


@require_admin_context
def instance_set_state(context, instance_id, state, description=None):
    # TODO(devcamcar): Move this out of models and into driver
    from nova.compute import power_state
    if not description:
        description = power_state.name(state)
    db.instance_update(context,
                       instance_id,
                       {'state': state,
                        'state_description': description})


@require_context
def instance_update(context, instance_id, values):
    session = get_session()
    with session.begin():
        instance_ref = instance_get(context, instance_id, session=session)
        instance_ref.update(values)
        instance_ref.save(session=session)
        return instance_ref


def instance_add_security_group(context, instance_id, security_group_id):
    """Associate the given security group with the given instance"""
    session = get_session()
    with session.begin():
        instance_ref = instance_get(context, instance_id, session=session)
        security_group_ref = security_group_get(context,
                                                security_group_id,
                                                session=session)
        instance_ref.security_groups += [security_group_ref]
        instance_ref.save(session=session)


@require_context
def instance_action_create(context, values):
    """Create an instance action from the values dictionary."""
    action_ref = models.InstanceActions()
    action_ref.update(values)

    session = get_session()
    with session.begin():
        action_ref.save(session=session)
    return action_ref


@require_admin_context
def instance_get_actions(context, instance_id):
    """Return the actions associated to the given instance id"""
    session = get_session()
    return session.query(models.InstanceActions).\
        filter_by(instance_id=instance_id).\
        all()


###################


@require_context
def key_pair_create(context, values):
    key_pair_ref = models.KeyPair()
    key_pair_ref.update(values)
    key_pair_ref.save()
    return key_pair_ref


@require_context
def key_pair_destroy(context, user_id, name):
    authorize_user_context(context, user_id)
    session = get_session()
    with session.begin():
        key_pair_ref = key_pair_get(context, user_id, name, session=session)
        key_pair_ref.delete(session=session)


@require_context
def key_pair_destroy_all_by_user(context, user_id):
    authorize_user_context(context, user_id)
    session = get_session()
    with session.begin():
        # TODO(vish): do we have to use sql here?
        session.execute('update key_pairs set deleted=1 where user_id=:id',
                        {'id': user_id})


@require_context
def key_pair_get(context, user_id, name, session=None):
    authorize_user_context(context, user_id)

    if not session:
        session = get_session()

    result = session.query(models.KeyPair).\
                     filter_by(user_id=user_id).\
                     filter_by(name=name).\
                     filter_by(deleted=can_read_deleted(context)).\
                     first()
    if not result:
        raise exception.NotFound(_('no keypair for user %s, name %s') %
                                 (user_id, name))
    return result


@require_context
def key_pair_get_all_by_user(context, user_id):
    authorize_user_context(context, user_id)
    session = get_session()
    return session.query(models.KeyPair).\
                   filter_by(user_id=user_id).\
                   filter_by(deleted=False).\
                   all()


###################


@require_admin_context
def network_associate(context, project_id):
    session = get_session()
    with session.begin():
        network_ref = session.query(models.Network).\
                               filter_by(deleted=False).\
                               filter_by(project_id=None).\
                               with_lockmode('update').\
                               first()
        # NOTE(vish): if with_lockmode isn't supported, as in sqlite,
        #             then this has concurrency issues
        if not network_ref:
            raise db.NoMoreNetworks()
        network_ref['project_id'] = project_id
        session.add(network_ref)
    return network_ref


@require_admin_context
def network_count(context):
    session = get_session()
    return session.query(models.Network).\
                   filter_by(deleted=can_read_deleted(context)).\
                   count()


@require_admin_context
def network_count_allocated_ips(context, network_id):
    session = get_session()
    return session.query(models.FixedIp).\
                   filter_by(network_id=network_id).\
                   filter_by(allocated=True).\
                   filter_by(deleted=False).\
                   count()


@require_admin_context
def network_count_available_ips(context, network_id):
    session = get_session()
    return session.query(models.FixedIp).\
                   filter_by(network_id=network_id).\
                   filter_by(allocated=False).\
                   filter_by(reserved=False).\
                   filter_by(deleted=False).\
                   count()


@require_admin_context
def network_count_reserved_ips(context, network_id):
    session = get_session()
    return session.query(models.FixedIp).\
                   filter_by(network_id=network_id).\
                   filter_by(reserved=True).\
                   filter_by(deleted=False).\
                   count()


@require_admin_context
def network_create_safe(context, values):
    network_ref = models.Network()
    network_ref.update(values)
    try:
        network_ref.save()
        return network_ref
    except IntegrityError:
        return None


@require_admin_context
def network_disassociate(context, network_id):
    network_update(context, network_id, {'project_id': None})


@require_admin_context
def network_disassociate_all(context):
    session = get_session()
    session.execute('update networks set project_id=NULL')


@require_context
def network_get(context, network_id, session=None):
    if not session:
        session = get_session()
    result = None

    if is_admin_context(context):
        result = session.query(models.Network).\
                         filter_by(id=network_id).\
                         filter_by(deleted=can_read_deleted(context)).\
                         first()
    elif is_user_context(context):
        result = session.query(models.Network).\
                         filter_by(project_id=context.project_id).\
                         filter_by(id=network_id).\
                         filter_by(deleted=False).\
                         first()
    if not result:
        raise exception.NotFound(_('No network for id %s') % network_id)

    return result


# NOTE(vish): pylint complains because of the long method name, but
#             it fits with the names of the rest of the methods
# pylint: disable-msg=C0103


@require_admin_context
def network_get_associated_fixed_ips(context, network_id):
    session = get_session()
    return session.query(models.FixedIp).\
                   options(joinedload_all('instance')).\
                   filter_by(network_id=network_id).\
                   filter(models.FixedIp.instance_id != None).\
                   filter_by(deleted=False).\
                   all()


@require_admin_context
def network_get_by_bridge(context, bridge):
    session = get_session()
    result = session.query(models.Network).\
                 filter_by(bridge=bridge).\
                 filter_by(deleted=False).\
                 first()

    if not result:
        raise exception.NotFound(_('No network for bridge %s') % bridge)
    return result


@require_admin_context
def network_get_by_instance(_context, instance_id):
    session = get_session()
    rv = session.query(models.Network).\
                 filter_by(deleted=False).\
                 join(models.Network.fixed_ips).\
                 filter_by(instance_id=instance_id).\
                 filter_by(deleted=False).\
                 first()
    if not rv:
        raise exception.NotFound(_('No network for instance %s') % instance_id)
    return rv


@require_admin_context
def network_set_host(context, network_id, host_id):
    session = get_session()
    with session.begin():
        network_ref = session.query(models.Network).\
                              filter_by(id=network_id).\
                              filter_by(deleted=False).\
                              with_lockmode('update').\
                              first()
        if not network_ref:
            raise exception.NotFound(_('No network for id %s') % network_id)

        # NOTE(vish): if with_lockmode isn't supported, as in sqlite,
        #             then this has concurrency issues
        if not network_ref['host']:
            network_ref['host'] = host_id
            session.add(network_ref)

    return network_ref['host']


@require_context
def network_update(context, network_id, values):
    session = get_session()
    with session.begin():
        network_ref = network_get(context, network_id, session=session)
        network_ref.update(values)
        network_ref.save(session=session)


###################


@require_context
def project_get_network(context, project_id, associate=True):
    session = get_session()
    result = session.query(models.Network).\
                     filter_by(project_id=project_id).\
                     filter_by(deleted=False).\
                     first()
    if not result:
        if not associate:
            return None
        try:
            return network_associate(context, project_id)
        except IntegrityError:
            # NOTE(vish): We hit this if there is a race and two
            #             processes are attempting to allocate the
            #             network at the same time
            result = session.query(models.Network).\
                             filter_by(project_id=project_id).\
                             filter_by(deleted=False).\
                             first()
    return result


###################


def queue_get_for(_context, topic, physical_node_id):
    # FIXME(ja): this should be servername?
    return "%s.%s" % (topic, physical_node_id)


###################


@require_admin_context
def export_device_count(context):
    session = get_session()
    return session.query(models.ExportDevice).\
                   filter_by(deleted=can_read_deleted(context)).\
                   count()


@require_admin_context
def export_device_create_safe(context, values):
    export_device_ref = models.ExportDevice()
    export_device_ref.update(values)
    try:
        export_device_ref.save()
        return export_device_ref
    except IntegrityError:
        return None


###################


@require_admin_context
def iscsi_target_count_by_host(context, host):
    session = get_session()
    return session.query(models.IscsiTarget).\
                   filter_by(deleted=can_read_deleted(context)).\
                   filter_by(host=host).\
                   count()


@require_admin_context
def iscsi_target_create_safe(context, values):
    iscsi_target_ref = models.IscsiTarget()
    for (key, value) in values.iteritems():
        iscsi_target_ref[key] = value
    try:
        iscsi_target_ref.save()
        return iscsi_target_ref
    except IntegrityError:
        return None


###################


@require_admin_context
def auth_destroy_token(_context, token):
    session = get_session()
    session.delete(token)


@require_admin_context
def auth_get_token(_context, token_hash):
    session = get_session()
    tk = session.query(models.AuthToken).\
                  filter_by(token_hash=token_hash).\
                  first()
    if not tk:
        raise exception.NotFound(_('Token %s does not exist') % token_hash)
    return tk


@require_admin_context
def auth_create_token(_context, token):
    tk = models.AuthToken()
    tk.update(token)
    tk.save()
    return tk


###################


@require_admin_context
def quota_get(context, project_id, session=None):
    if not session:
        session = get_session()

    result = session.query(models.Quota).\
                     filter_by(project_id=project_id).\
                     filter_by(deleted=can_read_deleted(context)).\
                     first()
    if not result:
        raise exception.NotFound(_('No quota for project_id %s') % project_id)

    return result


@require_admin_context
def quota_create(context, values):
    quota_ref = models.Quota()
    quota_ref.update(values)
    quota_ref.save()
    return quota_ref


@require_admin_context
def quota_update(context, project_id, values):
    session = get_session()
    with session.begin():
        quota_ref = quota_get(context, project_id, session=session)
        quota_ref.update(values)
        quota_ref.save(session=session)


@require_admin_context
def quota_destroy(context, project_id):
    session = get_session()
    with session.begin():
        quota_ref = quota_get(context, project_id, session=session)
        quota_ref.delete(session=session)


###################


@require_admin_context
def volume_allocate_shelf_and_blade(context, volume_id):
    session = get_session()
    with session.begin():
        export_device = session.query(models.ExportDevice).\
                                filter_by(volume=None).\
                                filter_by(deleted=False).\
                                with_lockmode('update').\
                                first()
        # NOTE(vish): if with_lockmode isn't supported, as in sqlite,
        #             then this has concurrency issues
        if not export_device:
            raise db.NoMoreBlades()
        export_device.volume_id = volume_id
        session.add(export_device)
    return (export_device.shelf_id, export_device.blade_id)


@require_admin_context
def volume_allocate_iscsi_target(context, volume_id, host):
    session = get_session()
    with session.begin():
        iscsi_target_ref = session.query(models.IscsiTarget).\
                                filter_by(volume=None).\
                                filter_by(host=host).\
                                filter_by(deleted=False).\
                                with_lockmode('update').\
                                first()
        # NOTE(vish): if with_lockmode isn't supported, as in sqlite,
        #             then this has concurrency issues
        if not iscsi_target_ref:
            raise db.NoMoreTargets()
        iscsi_target_ref.volume_id = volume_id
        session.add(iscsi_target_ref)
    return iscsi_target_ref.target_num


@require_admin_context
def volume_attached(context, volume_id, instance_id, mountpoint):
    session = get_session()
    with session.begin():
        volume_ref = volume_get(context, volume_id, session=session)
        volume_ref['status'] = 'in-use'
        volume_ref['mountpoint'] = mountpoint
        volume_ref['attach_status'] = 'attached'
        volume_ref.instance = instance_get(context, instance_id,
                                           session=session)
        volume_ref.save(session=session)


@require_context
def volume_create(context, values):
    volume_ref = models.Volume()
    volume_ref.update(values)

    session = get_session()
    with session.begin():
        volume_ref.save(session=session)
    return volume_ref


@require_admin_context
def volume_data_get_for_project(context, project_id):
    session = get_session()
    result = session.query(func.count(models.Volume.id),
                           func.sum(models.Volume.size)).\
                     filter_by(project_id=project_id).\
                     filter_by(deleted=False).\
                     first()
    # NOTE(vish): convert None to 0
    return (result[0] or 0, result[1] or 0)


@require_admin_context
def volume_destroy(context, volume_id):
    session = get_session()
    with session.begin():
        # TODO(vish): do we have to use sql here?
        session.execute('update volumes set deleted=1 where id=:id',
                        {'id': volume_id})
        session.execute('update export_devices set volume_id=NULL '
                        'where volume_id=:id',
                        {'id': volume_id})
        session.execute('update iscsi_targets set volume_id=NULL '
                        'where volume_id=:id',
                        {'id': volume_id})


@require_admin_context
def volume_detached(context, volume_id):
    session = get_session()
    with session.begin():
        volume_ref = volume_get(context, volume_id, session=session)
        volume_ref['status'] = 'available'
        volume_ref['mountpoint'] = None
        volume_ref['attach_status'] = 'detached'
        volume_ref.instance = None
        volume_ref.save(session=session)


@require_context
def volume_get(context, volume_id, session=None):
    if not session:
        session = get_session()
    result = None

    if is_admin_context(context):
        result = session.query(models.Volume).\
                         filter_by(id=volume_id).\
                         filter_by(deleted=can_read_deleted(context)).\
                         first()
    elif is_user_context(context):
        result = session.query(models.Volume).\
                         filter_by(project_id=context.project_id).\
                         filter_by(id=volume_id).\
                         filter_by(deleted=False).\
                         first()
    if not result:
        raise exception.NotFound(_('No volume for id %s') % volume_id)

    return result


@require_admin_context
def volume_get_all(context):
    session = get_session()
    return session.query(models.Volume).\
                   options(joinedload('instance')).\
                   filter_by(deleted=can_read_deleted(context)).\
                   all()


@require_admin_context
def volume_get_all_by_host(context, host):
    session = get_session()
    return session.query(models.Volume).\
                   options(joinedload('instance')).\
                   filter_by(host=host).\
                   filter_by(deleted=can_read_deleted(context)).\
                   all()


@require_context
def volume_get_all_by_project(context, project_id):
    authorize_project_context(context, project_id)

    session = get_session()
    return session.query(models.Volume).\
                   options(joinedload('instance')).\
                   filter_by(project_id=project_id).\
                   filter_by(deleted=can_read_deleted(context)).\
                   all()


@require_admin_context
def volume_get_instance(context, volume_id):
    session = get_session()
    result = session.query(models.Volume).\
                     filter_by(id=volume_id).\
                     filter_by(deleted=can_read_deleted(context)).\
                     options(joinedload('instance')).\
                     first()
    if not result:
        raise exception.NotFound(_('Volume %s not found') % ec2_id)

    return result.instance


@require_admin_context
def volume_get_shelf_and_blade(context, volume_id):
    session = get_session()
    result = session.query(models.ExportDevice).\
                     filter_by(volume_id=volume_id).\
                     first()
    if not result:
        raise exception.NotFound(_('No export device found for volume %s') %
                                 volume_id)

    return (result.shelf_id, result.blade_id)


@require_admin_context
def volume_get_iscsi_target_num(context, volume_id):
    session = get_session()
    result = session.query(models.IscsiTarget).\
                     filter_by(volume_id=volume_id).\
                     first()
    if not result:
        raise exception.NotFound(_('No target id found for volume %s') %
                                 volume_id)

    return result.target_num


@require_context
def volume_update(context, volume_id, values):
    session = get_session()
    with session.begin():
        volume_ref = volume_get(context, volume_id, session=session)
        volume_ref.update(values)
        volume_ref.save(session=session)


###################


@require_context
def security_group_get_all(context):
    session = get_session()
    return session.query(models.SecurityGroup).\
                   filter_by(deleted=can_read_deleted(context)).\
                   options(joinedload_all('rules')).\
                   all()


@require_context
def security_group_get(context, security_group_id, session=None):
    if not session:
        session = get_session()
    if is_admin_context(context):
        result = session.query(models.SecurityGroup).\
                         filter_by(deleted=can_read_deleted(context),).\
                         filter_by(id=security_group_id).\
                         options(joinedload_all('rules')).\
                         first()
    else:
        result = session.query(models.SecurityGroup).\
                         filter_by(deleted=False).\
                         filter_by(id=security_group_id).\
                         filter_by(project_id=context.project_id).\
                         options(joinedload_all('rules')).\
                         first()
    if not result:
        raise exception.NotFound(_("No security group with id %s") %
                                 security_group_id)
    return result


@require_context
def security_group_get_by_name(context, project_id, group_name):
    session = get_session()
    result = session.query(models.SecurityGroup).\
                        filter_by(project_id=project_id).\
                        filter_by(name=group_name).\
                        filter_by(deleted=False).\
                        options(joinedload_all('rules')).\
                        options(joinedload_all('instances')).\
                        first()
    if not result:
        raise exception.NotFound(
            _('No security group named %s for project: %s')
             % (group_name, project_id))
    return result


@require_context
def security_group_get_by_project(context, project_id):
    session = get_session()
    return session.query(models.SecurityGroup).\
                   filter_by(project_id=project_id).\
                   filter_by(deleted=False).\
                   options(joinedload_all('rules')).\
                   all()


@require_context
def security_group_get_by_instance(context, instance_id):
    session = get_session()
    return session.query(models.SecurityGroup).\
                   filter_by(deleted=False).\
                   options(joinedload_all('rules')).\
                   join(models.SecurityGroup.instances).\
                   filter_by(id=instance_id).\
                   filter_by(deleted=False).\
                   all()


@require_context
def security_group_exists(context, project_id, group_name):
    try:
        group = security_group_get_by_name(context, project_id, group_name)
        return group != None
    except exception.NotFound:
        return False


@require_context
def security_group_create(context, values):
    security_group_ref = models.SecurityGroup()
    # FIXME(devcamcar): Unless I do this, rules fails with lazy load exception
    # once save() is called.  This will get cleaned up in next orm pass.
    security_group_ref.rules
    security_group_ref.update(values)
    security_group_ref.save()
    return security_group_ref


@require_context
def security_group_destroy(context, security_group_id):
    session = get_session()
    with session.begin():
        # TODO(vish): do we have to use sql here?
        session.execute('update security_groups set deleted=1 where id=:id',
                        {'id': security_group_id})
        session.execute('update security_group_rules set deleted=1 '
                        'where group_id=:id',
                        {'id': security_group_id})


@require_context
def security_group_destroy_all(context, session=None):
    if not session:
        session = get_session()
    with session.begin():
        # TODO(vish): do we have to use sql here?
        session.execute('update security_groups set deleted=1')
        session.execute('update security_group_rules set deleted=1')


###################


@require_context
def security_group_rule_get(context, security_group_rule_id, session=None):
    if not session:
        session = get_session()
    if is_admin_context(context):
        result = session.query(models.SecurityGroupIngressRule).\
                         filter_by(deleted=can_read_deleted(context)).\
                         filter_by(id=security_group_rule_id).\
                         first()
    else:
        # TODO(vish): Join to group and check for project_id
        result = session.query(models.SecurityGroupIngressRule).\
                         filter_by(deleted=False).\
                         filter_by(id=security_group_rule_id).\
                         first()
    if not result:
        raise exception.NotFound(_("No secuity group rule with id %s") %
                                 security_group_rule_id)
    return result


@require_context
def security_group_rule_get_by_security_group(context, security_group_id,
                                              session=None):
    if not session:
        session = get_session()
    if is_admin_context(context):
        result = session.query(models.SecurityGroupIngressRule).\
                         filter_by(deleted=can_read_deleted(context)).\
                         filter_by(parent_group_id=security_group_id).\
                         all()
    else:
        # TODO(vish): Join to group and check for project_id
        result = session.query(models.SecurityGroupIngressRule).\
                         filter_by(deleted=False).\
                         filter_by(parent_group_id=security_group_id).\
                         all()
    return result


@require_context
def security_group_rule_get_by_security_group_grantee(context,
                                                      security_group_id,
                                                      session=None):
    if not session:
        session = get_session()
    if is_admin_context(context):
        result = session.query(models.SecurityGroupIngressRule).\
                         filter_by(deleted=can_read_deleted(context)).\
                         filter_by(group_id=security_group_id).\
                         all()
    else:
        result = session.query(models.SecurityGroupIngressRule).\
                         filter_by(deleted=False).\
                         filter_by(group_id=security_group_id).\
                         all()
    return result


@require_context
def security_group_rule_create(context, values):
    security_group_rule_ref = models.SecurityGroupIngressRule()
    security_group_rule_ref.update(values)
    security_group_rule_ref.save()
    return security_group_rule_ref


@require_context
def security_group_rule_destroy(context, security_group_rule_id):
    session = get_session()
    with session.begin():
        security_group_rule = security_group_rule_get(context,
                                                      security_group_rule_id,
                                                      session=session)
        security_group_rule.delete(session=session)


###################

@require_admin_context
def user_get(context, id, session=None):
    if not session:
        session = get_session()

    result = session.query(models.User).\
                     filter_by(id=id).\
                     filter_by(deleted=can_read_deleted(context)).\
                     first()

    if not result:
        raise exception.NotFound(_('No user for id %s') % id)

    return result


@require_admin_context
def user_get_by_access_key(context, access_key, session=None):
    if not session:
        session = get_session()

    result = session.query(models.User).\
                   filter_by(access_key=access_key).\
                   filter_by(deleted=can_read_deleted(context)).\
                   first()

    if not result:
        raise exception.NotFound(_('No user for access key %s') % access_key)

    return result


@require_admin_context
def user_create(_context, values):
    user_ref = models.User()
    user_ref.update(values)
    user_ref.save()
    return user_ref


@require_admin_context
def user_delete(context, id):
    session = get_session()
    with session.begin():
        session.execute('delete from user_project_association '
                        'where user_id=:id', {'id': id})
        session.execute('delete from user_role_association '
                        'where user_id=:id', {'id': id})
        session.execute('delete from user_project_role_association '
                        'where user_id=:id', {'id': id})
        user_ref = user_get(context, id, session=session)
        session.delete(user_ref)


def user_get_all(context):
    session = get_session()
    return session.query(models.User).\
                   filter_by(deleted=can_read_deleted(context)).\
                   all()


def project_create(_context, values):
    project_ref = models.Project()
    project_ref.update(values)
    project_ref.save()
    return project_ref


def project_add_member(context, project_id, user_id):
    session = get_session()
    with session.begin():
        project_ref = project_get(context, project_id, session=session)
        user_ref = user_get(context, user_id, session=session)

        project_ref.members += [user_ref]
        project_ref.save(session=session)


def project_get(context, id, session=None):
    if not session:
        session = get_session()

    result = session.query(models.Project).\
                     filter_by(deleted=False).\
                     filter_by(id=id).\
                     options(joinedload_all('members')).\
                     first()

    if not result:
        raise exception.NotFound(_("No project with id %s") % id)

    return result


def project_get_all(context):
    session = get_session()
    return session.query(models.Project).\
                   filter_by(deleted=can_read_deleted(context)).\
                   options(joinedload_all('members')).\
                   all()


def project_get_by_user(context, user_id):
    session = get_session()
    user = session.query(models.User).\
                   filter_by(deleted=can_read_deleted(context)).\
                   options(joinedload_all('projects')).\
                   first()
    return user.projects


def project_remove_member(context, project_id, user_id):
    session = get_session()
    project = project_get(context, project_id, session=session)
    user = user_get(context, user_id, session=session)

    if user in project.members:
        project.members.remove(user)
        project.save(session=session)


def user_update(context, user_id, values):
    session = get_session()
    with session.begin():
        user_ref = user_get(context, user_id, session=session)
        user_ref.update(values)
        user_ref.save(session=session)


def project_update(context, project_id, values):
    session = get_session()
    with session.begin():
        project_ref = project_get(context, project_id, session=session)
        project_ref.update(values)
        project_ref.save(session=session)


def project_delete(context, id):
    session = get_session()
    with session.begin():
        session.execute('delete from user_project_association '
                        'where project_id=:id', {'id': id})
        session.execute('delete from user_project_role_association '
                        'where project_id=:id', {'id': id})
        project_ref = project_get(context, id, session=session)
        session.delete(project_ref)


def user_get_roles(context, user_id):
    session = get_session()
    with session.begin():
        user_ref = user_get(context, user_id, session=session)
        return [role.role for role in user_ref['roles']]


def user_get_roles_for_project(context, user_id, project_id):
    session = get_session()
    with session.begin():
        res = session.query(models.UserProjectRoleAssociation).\
                   filter_by(user_id=user_id).\
                   filter_by(project_id=project_id).\
                   all()
        return [association.role for association in res]


def user_remove_project_role(context, user_id, project_id, role):
    session = get_session()
    with session.begin():
        session.execute('delete from user_project_role_association where '
                        'user_id=:user_id and project_id=:project_id and '
                        'role=:role', {'user_id': user_id,
                                       'project_id': project_id,
                                       'role': role})


def user_remove_role(context, user_id, role):
    session = get_session()
    with session.begin():
        res = session.query(models.UserRoleAssociation).\
                    filter_by(user_id=user_id).\
                    filter_by(role=role).\
                    all()
        for role in res:
            session.delete(role)


def user_add_role(context, user_id, role):
    session = get_session()
    with session.begin():
        user_ref = user_get(context, user_id, session=session)
        models.UserRoleAssociation(user=user_ref, role=role).\
               save(session=session)


def user_add_project_role(context, user_id, project_id, role):
    session = get_session()
    with session.begin():
        user_ref = user_get(context, user_id, session=session)
        project_ref = project_get(context, project_id, session=session)
        models.UserProjectRoleAssociation(user_id=user_ref['id'],
                                          project_id=project_ref['id'],
                                          role=role).save(session=session)


###################


@require_admin_context
def host_get_networks(context, host):
    session = get_session()
    with session.begin():
        return session.query(models.Network).\
                       filter_by(deleted=False).\
                       filter_by(host=host).\
                       all()<|MERGE_RESOLUTION|>--- conflicted
+++ resolved
@@ -135,25 +135,16 @@
 
 
 @require_admin_context
-<<<<<<< HEAD
-def service_get_all(context, disabled=False):
-    session = get_session()
-    return session.query(models.Service).\
-                   filter_by(deleted=False).\
-                   filter_by(disabled=disabled).\
-                   all()
-=======
-def service_get_all(context, session=None):
+def service_get_all(context, session=None, disabled=False):
     if not session:
         session = get_session()
 
     result = session.query(models.Service).\
-                     filter_by(deleted=can_read_deleted(context)).\
-                     all()
-
-    return result
-
->>>>>>> 1e746ce1
+                   filter_by(deleted=can_read_deleted(context)).\
+                   filter_by(disabled=disabled).\
+                   all()
+    return result
+
 
 @require_admin_context
 def service_get_all_by_topic(context, topic):
